--- conflicted
+++ resolved
@@ -10,11 +10,8 @@
 
 #define PCLK_TIMER0 1
 #define PCLK_UART0 3
-<<<<<<< HEAD
 #define PCLK_UART1 4
-=======
 #define PCLK_PWM1 6
->>>>>>> b5b2fe2d
 #define PCLK_I2C0 7
 #define PCLK_SSP1 10
 #define PCLK_ADC 12

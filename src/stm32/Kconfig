# Kconfig settings for STM32 processors

if MACH_STM32

config STM32_SELECT
    bool
    default y
    select HAVE_GPIO
    select HAVE_GPIO_ADC
<<<<<<< HEAD
    select HAVE_GPIO_I2C if !(MACH_STM32F031 || MACH_STM32H7)
    select HAVE_SOFTWARE_I2C if !MACH_STM32F031
=======
    select HAVE_GPIO_I2C if !(MACH_STM32F031)
>>>>>>> a8b1b0ef
    select HAVE_GPIO_SPI if !MACH_STM32F031
    select HAVE_GPIO_SDIO if MACH_STM32F4
    select HAVE_GPIO_HARD_PWM if MACH_STM32F1 || MACH_STM32F4 || MACH_STM32G0 || MACH_STM32H7
    select HAVE_GPIO_BITBANGING if !MACH_STM32F031
    select HAVE_STRICT_TIMING
    select HAVE_CHIPID
    select HAVE_STEPPER_BOTH_EDGE
    select HAVE_BOOTLOADER_REQUEST

config BOARD_DIRECTORY
    string
    default "stm32"


######################################################################
# Chip selection
######################################################################

choice
    prompt "Processor model"
    config MACH_STM32F103
        bool "STM32F103"
        select MACH_STM32F1
    config MACH_STM32F207
        bool "STM32F207"
        select MACH_STM32F2
    config MACH_STM32F401
        bool "STM32F401"
        select MACH_STM32F4
    config MACH_STM32F405
        bool "STM32F405"
        select MACH_STM32F4
        select MACH_STM32F4x5
    config MACH_STM32F407
        bool "STM32F407"
        select MACH_STM32F4
        select MACH_STM32F4x5
    config MACH_STM32F429
        bool "STM32F429"
        select MACH_STM32F4
        select MACH_STM32F4x5
    config MACH_STM32F446
        bool "STM32F446"
        select MACH_STM32F4
    config MACH_STM32F031
        bool "STM32F031"
        select MACH_STM32F0
    config MACH_STM32F042
        bool "STM32F042"
        select MACH_STM32F0
        select MACH_STM32F0x2
    config MACH_STM32F070
        bool "STM32F070"
        select MACH_STM32F0
    config MACH_STM32F072
        bool "STM32F072"
        select MACH_STM32F0
        select MACH_STM32F0x2
    config MACH_STM32G070
        bool "STM32G070"
        select MACH_STM32G0
        select MACH_STM32G07x
    config MACH_STM32G071
        bool "STM32G071"
        select MACH_STM32G0
        select MACH_STM32G07x
    config MACH_STM32G0B0
        bool "STM32G0B0"
        select MACH_STM32G0
        select MACH_STM32G0Bx
    config MACH_STM32G0B1
        bool "STM32G0B1"
        select MACH_STM32G0
        select MACH_STM32G0Bx
    config MACH_STM32G431
        bool "STM32G431"
        select MACH_STM32G4
    config MACH_STM32H723
        bool "STM32H723"
        select MACH_STM32H7
    config MACH_STM32H743
        bool "STM32H743"
        select MACH_STM32H7
    config MACH_STM32H750
        bool "STM32H750"
        select MACH_STM32H7
    config MACH_STM32L412
        bool "STM32L412"
        select MACH_STM32L4
    config MACH_N32G452
        bool "Nation N32G452"
        select MACH_N32G45x
        select MACH_STM32F1
    config MACH_N32G455
        bool "Nation N32G455"
        select MACH_N32G45x
        select MACH_STM32F1
endchoice

config MACH_STM32F103x6
    depends on LOW_LEVEL_OPTIONS && MACH_STM32F103
    bool "Only 10KiB of RAM (for rare stm32f103x6 variant)"

config MACH_STM32F0
    bool
config MACH_STM32F1
    bool
config MACH_STM32F2
    bool
config MACH_STM32F4
    bool
config MACH_STM32G0
    bool
config MACH_STM32G07x
    bool
config MACH_STM32G0Bx
    bool
config MACH_STM32G4
    bool
config MACH_STM32H7
    bool
config MACH_STM32F0x2 # F042, F072 series
    bool
config MACH_STM32F4x5 # F405, F407, F429 series
    bool
config MACH_STM32L4
    bool
config MACH_N32G45x
    bool
config HAVE_STM32_USBFS
    bool
    default y if MACH_STM32F0x2 || MACH_STM32G0Bx || MACH_STM32L4 || MACH_STM32G4
    default y if (MACH_STM32F1 || MACH_STM32F070) && !STM32_CLOCK_REF_INTERNAL
config HAVE_STM32_USBOTG
    bool
    default y if MACH_STM32F2 || MACH_STM32F4 || MACH_STM32H7
config HAVE_STM32_CANBUS
    bool
    default y if MACH_STM32F1 || MACH_STM32F2 || MACH_STM32F4x5 || MACH_STM32F446 || MACH_STM32F0x2
config HAVE_STM32_FDCANBUS
    bool
    default y if MACH_STM32G0B1 || MACH_STM32H7 || MACH_STM32G4
config HAVE_STM32_USBCANBUS
    bool
    depends on HAVE_STM32_USBFS || HAVE_STM32_USBOTG
    depends on HAVE_STM32_CANBUS || HAVE_STM32_FDCANBUS
    depends on !MACH_STM32F1
    default y

config MCU
    string
    default "stm32f031x6" if MACH_STM32F031
    default "stm32f042x6" if MACH_STM32F042
    default "stm32f070xb" if MACH_STM32F070
    default "stm32f072xb" if MACH_STM32F072
    default "stm32f103xe" if MACH_STM32F103
    default "stm32f207xx" if MACH_STM32F207
    default "stm32f401xc" if MACH_STM32F401
    default "stm32f405xx" if MACH_STM32F405
    default "stm32f407xx" if MACH_STM32F407
    default "stm32f429xx" if MACH_STM32F429
    default "stm32f446xx" if MACH_STM32F446
    default "stm32g070xx" if MACH_STM32G070
    default "stm32g071xx" if MACH_STM32G071
    default "stm32g0b0xx" if MACH_STM32G0B0
    default "stm32g0b1xx" if MACH_STM32G0B1
    default "stm32g431xx" if MACH_STM32G431
    default "stm32h723xx" if MACH_STM32H723
    default "stm32h743xx" if MACH_STM32H743
    default "stm32h750xx" if MACH_STM32H750
    default "stm32l412xx" if MACH_STM32L412
    default "stm32f103xe" if MACH_N32G45x

config CLOCK_FREQ
    int
    default 48000000 if MACH_STM32F0
    default 64000000 if MACH_STM32F103 && STM32_CLOCK_REF_INTERNAL
    default 72000000 if MACH_STM32F103
    default 120000000 if MACH_STM32F207
    default 84000000 if MACH_STM32F401
    default 168000000 if MACH_STM32F4x5
    default 180000000 if MACH_STM32F446
    default 64000000 if MACH_STM32G0
    default 150000000 if MACH_STM32G431
    default 400000000 if MACH_STM32H7 # 400Mhz is max Klipper currently supports
    default 80000000 if MACH_STM32L412
    default 64000000 if MACH_N32G45x && STM32_CLOCK_REF_INTERNAL
    default 128000000 if MACH_N32G45x

config FLASH_SIZE
    hex
    default 0x4000 if MACH_STM32F031
    default 0x8000 if MACH_STM32F042
    default 0x20000 if MACH_STM32F070 || MACH_STM32F072
    default 0x10000 if MACH_STM32F103 || MACH_STM32L412 # Flash size of stm32f103x8 (64KiB)
    default 0x40000 if MACH_STM32F2 || MACH_STM32F401 || MACH_STM32H723
    default 0x80000 if MACH_STM32F4x5 || MACH_STM32F446
    default 0x20000 if MACH_STM32G0 || MACH_STM32G431
    default 0x20000 if MACH_STM32H750
    default 0x200000 if MACH_STM32H743
    default 0x20000 if MACH_N32G45x

config FLASH_BOOT_ADDRESS
    hex
    default 0x8000000

config RAM_START
    hex
    default 0x20000000

config RAM_SIZE
    hex
    default 0x1000 if MACH_STM32F031
    default 0x1800 if MACH_STM32F042
    default 0x4000 if MACH_STM32F070 || MACH_STM32F072
    default 0x2800 if MACH_STM32F103x6
    default 0x5000 if MACH_STM32F103 && !MACH_STM32F103x6 # Ram size of stm32f103x8
    default 0x8000 if MACH_STM32G431
    default 0xa000 if MACH_STM32L412
    default 0x20000 if MACH_STM32F207
    default 0x10000 if MACH_STM32F401
    default 0x20000 if MACH_STM32F4x5 || MACH_STM32F446
    default 0x9000 if MACH_STM32G07x
    default 0x24000 if MACH_STM32G0Bx
    default 0x20000 if MACH_STM32H7
    default 0x10000 if MACH_N32G45x

config STACK_SIZE
    int
    default 512

config STM32F103GD_DISABLE_SWD
    bool "Disable SWD at startup (for GigaDevice stm32f103 clones)"
    depends on MACH_STM32F103 && LOW_LEVEL_OPTIONS
    default n
    help
        The GigaDevice clone of the STM32F103 may not be able to
        reliably disable SWD at run-time. This can prevent the PA13
        and PA14 pins from being available. Selecting this option
        disables SWD at startup and thus makes these pins available.

config STM32_DFU_ROM_ADDRESS
    hex
    default 0 if !USB
    default 0x1fffc400 if MACH_STM32F042
    default 0x1fffc800 if MACH_STM32F072
    default 0x1fff0000 if MACH_STM32F4 || MACH_STM32G0 || MACH_STM32G4 || MACH_STM32L4
    default 0x1ff09800 if MACH_STM32H7
    default 0


######################################################################
# Bootloader
######################################################################

choice
    prompt "Bootloader offset"
    config STM32_FLASH_START_2000
        bool "8KiB bootloader" if MACH_STM32F1 || MACH_STM32F070 || MACH_STM32G0 || MACH_STM32F0x2
    config STM32_FLASH_START_5000
        bool "20KiB bootloader" if MACH_STM32F103
    config STM32_FLASH_START_7000
        bool "28KiB bootloader" if MACH_STM32F1
    config STM32_FLASH_START_8000
        bool "32KiB bootloader" if MACH_STM32F1 || MACH_STM32F2 || MACH_STM32F4
    config STM32_FLASH_START_8800
        bool "34KiB bootloader (Chitu v6 Bootloader)" if MACH_STM32F103
    config STM32_FLASH_START_20200
        bool "128KiB bootloader with 512 byte offset (Prusa Buddy)" if MACH_STM32F4x5
    config STM32_FLASH_START_C000
        bool "48KiB bootloader (MKS Robin Nano V3)" if MACH_STM32F4x5
    config STM32_FLASH_START_10000
        bool "64KiB bootloader" if MACH_STM32F103 || MACH_STM32F446 || MACH_STM32F401

    config STM32_FLASH_START_800
        bool "2KiB bootloader (HID Bootloader)" if MACH_STM32F103
    config STM32_FLASH_START_1000
        bool "4KiB bootloader" if MACH_STM32F1 || MACH_STM32F0
    config STM32_FLASH_START_4000
        bool "16KiB bootloader (HID Bootloader)" if MACH_STM32F207 || MACH_STM32F401 || MACH_STM32F4x5 || MACH_STM32F103 || MACH_STM32F072
    config STM32_FLASH_START_20000
        bool "128KiB bootloader (SKR SE BX v2.0)" if MACH_STM32H743 || MACH_STM32H723

    config STM32_FLASH_START_0000
        bool "No bootloader"
endchoice
config FLASH_APPLICATION_ADDRESS
    hex
    default 0x8000800 if STM32_FLASH_START_800
    default 0x8001000 if STM32_FLASH_START_1000
    default 0x8002000 if STM32_FLASH_START_2000
    default 0x8004000 if STM32_FLASH_START_4000
    default 0x8005000 if STM32_FLASH_START_5000
    default 0x8007000 if STM32_FLASH_START_7000
    default 0x8008000 if STM32_FLASH_START_8000
    default 0x8008800 if STM32_FLASH_START_8800
    default 0x800C000 if STM32_FLASH_START_C000
    default 0x8010000 if STM32_FLASH_START_10000
    default 0x8020000 if STM32_FLASH_START_20000
    default 0x8020200 if STM32_FLASH_START_20200
    default 0x8000000

config ARMCM_RAM_VECTORTABLE
    bool
    default y if MACH_STM32F0 && FLASH_APPLICATION_ADDRESS != 0x8000000
    default n


######################################################################
# Clock
######################################################################

choice
    prompt "Clock Reference" if LOW_LEVEL_OPTIONS
    config STM32_CLOCK_REF_8M
        bool "8 MHz crystal"
    config STM32_CLOCK_REF_12M
        bool "12 MHz crystal"
    config STM32_CLOCK_REF_16M
        bool "16 MHz crystal"
    config STM32_CLOCK_REF_20M
        bool "20 MHz crystal"
    config STM32_CLOCK_REF_25M
        bool "25 MHz crystal"
    config STM32_CLOCK_REF_INTERNAL
        bool "Internal clock"
endchoice
config CLOCK_REF_FREQ
    int
    default 25000000 if STM32_CLOCK_REF_25M
    default 20000000 if STM32_CLOCK_REF_20M
    default 16000000 if STM32_CLOCK_REF_16M
    default 12000000 if STM32_CLOCK_REF_12M
    default 1 if STM32_CLOCK_REF_INTERNAL
    default 8000000

config STM32F0_TRIM
    int "Internal clock trim override" if LOW_LEVEL_OPTIONS && MACH_STM32F0 && STM32_CLOCK_REF_INTERNAL && !USBSERIAL
    default 16
    help
        Specify the internal clock trim value. Setting this can be
        useful if the factory default internal clock is not accurate.
        Default is 16 (use factory default). Each increment increases
        the clock rate by ~240KHz.


######################################################################
# Communication inteface
######################################################################

choice
    prompt "Communication interface"
    config STM32_USB_PA11_PA12
        bool "USB (on PA11/PA12)" if HAVE_STM32_USBFS || HAVE_STM32_USBOTG
        select USBSERIAL
    config STM32_USB_PA11_PA12_REMAP
        bool "USB (on PA9/PA10)" if LOW_LEVEL_OPTIONS && MACH_STM32F042
        select USBSERIAL
    config STM32_USB_PB14_PB15
        bool "USB (on PB14/PB15)"
        depends on MACH_STM32H743 || MACH_STM32H750
        select USBSERIAL
    config STM32_SERIAL_USART1
        bool "Serial (on USART1 PA10/PA9)"
        select SERIAL
    config STM32_SERIAL_USART1_ALT_PB7_PB6
        bool "Serial (on USART1 PB7/PB6)" if LOW_LEVEL_OPTIONS
        select SERIAL
    config STM32_SERIAL_USART2
        bool "Serial (on USART2 PA3/PA2)" if LOW_LEVEL_OPTIONS
        select SERIAL
    config STM32_SERIAL_USART2_ALT_PA15_PA14
        bool "Serial (on USART2 PA15/PA14)" if LOW_LEVEL_OPTIONS && (MACH_STM32F0 || MACH_STM32G4)
        select SERIAL
    config STM32_SERIAL_USART2_ALT_PB4_PB3
        bool "Serial (on USART2 PB4/PB3)" if LOW_LEVEL_OPTIONS && MACH_STM32G4
        select SERIAL
    config STM32_SERIAL_USART2_ALT_PD6_PD5
        bool "Serial (on USART2 PD6/PD5)" if LOW_LEVEL_OPTIONS && !MACH_STM32F0
        select SERIAL
    config STM32_SERIAL_USART3
        bool "Serial (on USART3 PB11/PB10)" if LOW_LEVEL_OPTIONS
        depends on !MACH_STM32F0 && !MACH_STM32F401
        select SERIAL
    config STM32_SERIAL_USART3_ALT_PD9_PD8
        bool "Serial (on USART3 PD9/PD8)" if LOW_LEVEL_OPTIONS
        depends on !MACH_STM32F0 && !MACH_STM32F401
        select SERIAL
    config STM32_SERIAL_UART4
        bool "Serial (on UART4 PA0/PA1)"
        depends on MACH_STM32H7
        select SERIAL
    config STM32_CANBUS_PA11_PA12
        bool "CAN bus (on PA11/PA12)"
        depends on HAVE_STM32_CANBUS || HAVE_STM32_FDCANBUS
        select CANSERIAL
    config STM32_CANBUS_PA11_PA12_REMAP
        bool "CAN bus (on PA9/PA10)" if LOW_LEVEL_OPTIONS
        depends on HAVE_STM32_CANBUS && MACH_STM32F042
        select CANSERIAL
    config STM32_CANBUS_PA11_PB9
        bool "CAN bus (on PA11/PB9)"
        depends on HAVE_STM32_CANBUS || HAVE_STM32_FDCANBUS
        select CANSERIAL
    config STM32_MMENU_CANBUS_PB8_PB9
        bool "CAN bus (on PB8/PB9)" if LOW_LEVEL_OPTIONS
        depends on HAVE_STM32_CANBUS || HAVE_STM32_FDCANBUS
        select CANSERIAL
    config STM32_MMENU_CANBUS_PI9_PH13
        bool "CAN bus (on PI9/PH13)" if LOW_LEVEL_OPTIONS
        depends on HAVE_STM32_CANBUS && MACH_STM32F4
        select CANSERIAL
    config STM32_MMENU_CANBUS_PB5_PB6
        bool "CAN bus (on PB5/PB6)" if LOW_LEVEL_OPTIONS
        depends on HAVE_STM32_CANBUS && MACH_STM32F4
        select CANSERIAL
    config STM32_MMENU_CANBUS_PB12_PB13
        bool "CAN bus (on PB12/PB13)" if LOW_LEVEL_OPTIONS
        depends on (HAVE_STM32_CANBUS && MACH_STM32F4) || HAVE_STM32_FDCANBUS
        select CANSERIAL
    config STM32_MMENU_CANBUS_PD0_PD1
        bool "CAN bus (on PD0/PD1)" if LOW_LEVEL_OPTIONS
        depends on HAVE_STM32_CANBUS || HAVE_STM32_FDCANBUS
        select CANSERIAL
    config STM32_MMENU_CANBUS_PB0_PB1
        bool "CAN bus (on PB0/PB1)"
        depends on HAVE_STM32_FDCANBUS
        select CANSERIAL
    config STM32_MMENU_CANBUS_PD12_PD13
        bool "CAN bus (on PD12/PD13)"
        depends on HAVE_STM32_FDCANBUS
        select CANSERIAL
    config STM32_MMENU_CANBUS_PC2_PC3
        bool "CAN bus (on PC2/PC3)"
        depends on HAVE_STM32_FDCANBUS
        select CANSERIAL
    config STM32_USBCANBUS_PA11_PA12
        bool "USB to CAN bus bridge (USB on PA11/PA12)"
        depends on HAVE_STM32_USBCANBUS
        select USBCANBUS
endchoice
choice
    prompt "CAN bus interface" if USBCANBUS
    config STM32_CMENU_CANBUS_PB8_PB9
        bool "CAN bus (on PB8/PB9)"
    config STM32_CMENU_CANBUS_PI9_PH13
        bool "CAN bus (on PI9/PH13)"
        depends on HAVE_STM32_CANBUS && MACH_STM32F4
    config STM32_CMENU_CANBUS_PB5_PB6
        bool "CAN bus (on PB5/PB6)"
        depends on HAVE_STM32_CANBUS && MACH_STM32F4
    config STM32_CMENU_CANBUS_PB12_PB13
        bool "CAN bus (on PB12/PB13)"
        depends on (HAVE_STM32_CANBUS && MACH_STM32F4) || HAVE_STM32_FDCANBUS
    config STM32_CMENU_CANBUS_PD0_PD1
        bool "CAN bus (on PD0/PD1)"
        depends on HAVE_STM32_CANBUS || HAVE_STM32_FDCANBUS
    config STM32_CMENU_CANBUS_PB0_PB1
        bool "CAN bus (on PB0/PB1)"
        depends on HAVE_STM32_FDCANBUS
    config STM32_CMENU_CANBUS_PD12_PD13
        bool "CAN bus (on PD12/PD13)"
        depends on HAVE_STM32_FDCANBUS
    config STM32_CMENU_CANBUS_PC2_PC3
        bool "CAN bus (on PC2/PC3)"
        depends on HAVE_STM32_FDCANBUS
endchoice


config STM32_CANBUS_PB8_PB9
    bool
    default y if STM32_MMENU_CANBUS_PB8_PB9 || STM32_CMENU_CANBUS_PB8_PB9
config STM32_CANBUS_PI9_PH13
    bool
    default y if STM32_MMENU_CANBUS_PI9_PH13 || STM32_CMENU_CANBUS_PI9_PH13
config STM32_CANBUS_PB5_PB6
    bool
    default y if STM32_MMENU_CANBUS_PB5_PB6 || STM32_CMENU_CANBUS_PB5_PB6
config STM32_CANBUS_PB12_PB13
    bool
    default y if STM32_MMENU_CANBUS_PB12_PB13 || STM32_CMENU_CANBUS_PB12_PB13
config STM32_CANBUS_PD0_PD1
    bool
    default y if STM32_MMENU_CANBUS_PD0_PD1 || STM32_CMENU_CANBUS_PD0_PD1
config STM32_CANBUS_PB0_PB1
    bool
    default y if STM32_MMENU_CANBUS_PB0_PB1 || STM32_CMENU_CANBUS_PB0_PB1
config STM32_CANBUS_PD12_PD13
    bool
    default y if STM32_MMENU_CANBUS_PD12_PD13 || STM32_CMENU_CANBUS_PD12_PD13
config STM32_CANBUS_PC2_PC3
    bool
    default y if STM32_MMENU_CANBUS_PC2_PC3 || STM32_CMENU_CANBUS_PC2_PC3

endif<|MERGE_RESOLUTION|>--- conflicted
+++ resolved
@@ -7,12 +7,8 @@
     default y
     select HAVE_GPIO
     select HAVE_GPIO_ADC
-<<<<<<< HEAD
     select HAVE_GPIO_I2C if !(MACH_STM32F031 || MACH_STM32H7)
     select HAVE_SOFTWARE_I2C if !MACH_STM32F031
-=======
-    select HAVE_GPIO_I2C if !(MACH_STM32F031)
->>>>>>> a8b1b0ef
     select HAVE_GPIO_SPI if !MACH_STM32F031
     select HAVE_GPIO_SDIO if MACH_STM32F4
     select HAVE_GPIO_HARD_PWM if MACH_STM32F1 || MACH_STM32F4 || MACH_STM32G0 || MACH_STM32H7

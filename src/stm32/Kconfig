# Kconfig settings for STM32 processors

if MACH_STM32

config STM32_SELECT
    bool
    default y
    select HAVE_GPIO
    select HAVE_GPIO_ADC
    select HAVE_GPIO_I2C if !(MACH_STM32F031 || MACH_STM32H7)
<<<<<<< HEAD
    select HAVE_GPIO_SPI if !MACH_STM32F031
=======
    select HAVE_GPIO_SPI if !(MACH_STM32F031 || MACH_STM32H7)
>>>>>>> 2286d26a
    select HAVE_GPIO_BITBANGING if !MACH_STM32F031
    select HAVE_STRICT_TIMING
    select HAVE_CHIPID

config BOARD_DIRECTORY
    string
    default "stm32"

######################################################################
# Chip selection
######################################################################

choice
    prompt "Processor model"
    config MACH_STM32F103
        bool "STM32F103"
        select MACH_STM32F1
        select HAVE_GPIO_HARD_PWM
    config MACH_STM32F207
        bool "STM32F207"
        select MACH_STM32F2
    config MACH_STM32F401
        bool "STM32F401"
        select MACH_STM32F4
    config MACH_STM32F405
        bool "STM32F405"
        select MACH_STM32F4
    config MACH_STM32F407
        bool "STM32F407"
        select MACH_STM32F4
    config MACH_STM32F429
        bool "STM32F429"
        select MACH_STM32F4
    config MACH_STM32F446
        bool "STM32F446"
        select MACH_STM32F4
    config MACH_STM32F031
        bool "STM32F031"
        select MACH_STM32F0
    config MACH_STM32F042
        bool "STM32F042"
        select MACH_STM32F0
    config MACH_STM32F070
        bool "STM32F070"
        select MACH_STM32F0
    config MACH_STM32F072
        bool "STM32F072"
        select MACH_STM32F0
<<<<<<< HEAD
    config MACH_STM32H743
        bool "STM32H743"
        select MACH_STM32H7
        select HAVE_GPIO_HARD_PWM
=======
>>>>>>> 2286d26a
    config MACH_STM32H750
        bool "STM32H750"
        select MACH_STM32H7
        select HAVE_GPIO_HARD_PWM
endchoice

config MACH_STM32F0
    bool
config MACH_STM32F1
    bool
config MACH_STM32F2
    bool
config MACH_STM32F4
    bool
config MACH_STM32H7
    bool
config HAVE_STM32_USBFS
    bool
    default y if MACH_STM32F103 || MACH_STM32F042 || MACH_STM32F070
config HAVE_STM32_USBOTG
    bool
    default y if MACH_STM32F2 || MACH_STM32F4 || MACH_STM32H7
config HAVE_STM32_CANBUS
    bool
    default y if MACH_STM32F1 || MACH_STM32F2 || MACH_STM32F4 || MACH_STM32F042 || MACH_STM32F072 || MACH_STM32H7

config MCU
    string
    default "stm32f031x6" if MACH_STM32F031
    default "stm32f042x6" if MACH_STM32F042
    default "stm32f070xb" if MACH_STM32F070
    default "stm32f072xb" if MACH_STM32F072
    default "stm32f103xe" if MACH_STM32F103
    default "stm32f207xx" if MACH_STM32F207
    default "stm32f401xc" if MACH_STM32F401
    default "stm32f405xx" if MACH_STM32F405
    default "stm32f407xx" if MACH_STM32F407
    default "stm32f429xx" if MACH_STM32F429
    default "stm32f446xx" if MACH_STM32F446
<<<<<<< HEAD
    default "stm32h743xx" if MACH_STM32H743
    default "stm32h750xx" if MACH_STM32H750

comment "Add 'PB5,PE5' to GPIO Initial Pins if using a TFT70-BX display"
    depends on MACH_STM32H743
=======
    default "stm32h750xx" if MACH_STM32H750
>>>>>>> 2286d26a

config CLOCK_FREQ
    int
    default 48000000 if MACH_STM32F0
    default 64000000 if MACH_STM32F103 && STM32_CLOCK_REF_INTERNAL
    default 72000000 if MACH_STM32F103
    default 120000000 if MACH_STM32F207
    default 84000000 if MACH_STM32F401
    default 168000000 if MACH_STM32F405 || MACH_STM32F407 || MACH_STM32F429
    default 180000000 if MACH_STM32F446
<<<<<<< HEAD
    default 400000000 if MACH_STM32H743 # TODO: Figure out why USB doesn't work at 480MHz
=======
>>>>>>> 2286d26a
    default 480000000 if MACH_STM32H750

config FLASH_SIZE
    hex
    default 0x4000 if MACH_STM32F031
    default 0x8000 if MACH_STM32F042
    default 0x20000 if MACH_STM32F070 || MACH_STM32F072
    default 0x10000 if MACH_STM32F103 # Flash size of stm32f103x8 (64KiB)
    default 0x40000 if MACH_STM32F2 || MACH_STM32F401
    default 0x80000 if MACH_STM32F405 || MACH_STM32F407 || MACH_STM32F429 || MACH_STM32F446
<<<<<<< HEAD
    default 0x20000 if MACH_STM32H750 # Flash size of stm32h750 (128KiB)
    default 0x200000 if MACH_STM32H743
=======
    default 0x20000 if MACH_STM32H7 # Flash size of stm32h750 (128KiB)
>>>>>>> 2286d26a

config RAM_START
    hex
    default 0x24000000 if MACH_STM32H743
    default 0x20000000

config RAM_SIZE
    hex
    default 0x1000 if MACH_STM32F031
    default 0x1800 if MACH_STM32F042
    default 0x4000 if MACH_STM32F070 || MACH_STM32F072
    default 0x5000 if MACH_STM32F103 # Ram size of stm32f103x8 (20KiB)
    default 0x20000 if MACH_STM32F207
    default 0x10000 if MACH_STM32F401
    default 0x20000 if MACH_STM32F405 || MACH_STM32F407 || MACH_STM32F429 || MACH_STM32F446
<<<<<<< HEAD
    default 0x20000 if MACH_STM32H750
    default 0x80000 if MACH_STM32H743
=======
    default 0x20000 if MACH_STM32H7
>>>>>>> 2286d26a

config STACK_SIZE
    int
    default 512


######################################################################
# Bootloader
######################################################################

choice
    prompt "Bootloader offset" if MACH_STM32F207 || MACH_STM32F401 || MACH_STM32F407 || MACH_STM32F405 || MACH_STM32F446 || MACH_STM32F103 || MACH_STM32F070 || MACH_STM32H743
    config STM32_FLASH_START_2000
        bool "8KiB bootloader (stm32duino)" if MACH_STM32F103 || MACH_STM32F070
    config STM32_FLASH_START_5000
        bool "20KiB bootloader" if MACH_STM32F103
    config STM32_FLASH_START_7000
        bool "28KiB bootloader" if MACH_STM32F103
    config STM32_FLASH_START_8000
        bool "32KiB bootloader" if MACH_STM32F207 || MACH_STM32F407 || MACH_STM32F446
    config STM32_FLASH_START_8800
        bool "34KiB bootloader (Chitu v6 Bootloader)" if MACH_STM32F103
    config STM32_FLASH_START_20200
        bool "128KiB bootloader with 512 byte offset (Prusa Buddy)" if MACH_STM32F407
    config STM32_FLASH_START_C000
        bool "48KiB bootloader (MKS Robin Nano V3)" if MACH_STM32F407
    config STM32_FLASH_START_10000
        bool "64KiB bootloader" if MACH_STM32F103 || MACH_STM32F446

    config STM32_FLASH_START_800
        bool "2KiB bootloader (HID Bootloader)" if MACH_STM32F103
    config STM32_FLASH_START_4000
        bool "16KiB bootloader (HID Bootloader)" if MACH_STM32F207 || MACH_STM32F401 || MACH_STM32F405 || MACH_STM32F407 || MACH_STM32F103
    config STM32_FLASH_START_20000
        bool "128KiB bootloader (SKR SE BX v2.0)" if MACH_STM32H743

    config STM32_FLASH_START_0000
        bool "No bootloader"
endchoice
config FLASH_START
    hex
    default 0x8000800 if STM32_FLASH_START_800
    default 0x8002000 if STM32_FLASH_START_2000
    default 0x8004000 if STM32_FLASH_START_4000
    default 0x8005000 if STM32_FLASH_START_5000
    default 0x8007000 if STM32_FLASH_START_7000
    default 0x8008000 if STM32_FLASH_START_8000
    default 0x8008800 if STM32_FLASH_START_8800
    default 0x800C000 if STM32_FLASH_START_C000
    default 0x8010000 if STM32_FLASH_START_10000
    default 0x8020200 if STM32_FLASH_START_20200
    default 0x8020000 if STM32_FLASH_START_20000
    default 0x8000000

config ARMCM_RAM_VECTORTABLE
    bool
    default y if MACH_STM32F0 && FLASH_START != 0x8000000
    default n


######################################################################
# Clock
######################################################################

choice
    prompt "Clock Reference" if LOW_LEVEL_OPTIONS
    config STM32_CLOCK_REF_8M
        bool "8 MHz crystal"
    config STM32_CLOCK_REF_12M
        bool "12 MHz crystal"
    config STM32_CLOCK_REF_16M
        bool "16 MHz crystal"
    config STM32_CLOCK_REF_25M
        bool "25 MHz crystal"
    config STM32_CLOCK_REF_INTERNAL
        bool "Internal clock"
endchoice
config CLOCK_REF_FREQ
    int
    default 25000000 if STM32_CLOCK_REF_25M
    default 16000000 if STM32_CLOCK_REF_16M
    default 12000000 if STM32_CLOCK_REF_12M
    default 25000000 if STM32_CLOCK_REF_25M
    default 1 if STM32_CLOCK_REF_INTERNAL
    default 8000000

config STM32F0_TRIM
    int "Internal clock trim override" if LOW_LEVEL_OPTIONS && MACH_STM32F0 && STM32_CLOCK_REF_INTERNAL && !USBSERIAL
    default 16
    help
        Specify the internal clock trim value. Setting this can be
        useful if the factory default internal clock is not accurate.
        Default is 16 (use factory default). Each increment increases
        the clock rate by ~240KHz.


######################################################################
# Communication inteface
######################################################################

config USBSERIAL
    bool
config SERIAL
    bool
config CANSERIAL
    bool
choice
    prompt "Communication interface"
    config STM32_USB_PA11_PA12
        bool "USB (on PA11/PA12)" if HAVE_STM32_USBFS || HAVE_STM32_USBOTG
        select USBSERIAL
    config STM32_USB_PA11_PA12_REMAP
        bool "USB (on PA9/PA10)" if LOW_LEVEL_OPTIONS
        depends on MACH_STM32F042 && !MACH_STM32H743
        select USBSERIAL
    config STM32_USB_PB14_PB15
        bool "USB (on PB14/PB15)" if HAVE_STM32_USBOTG
        depends on MACH_STM32H7
        select USBSERIAL
    config STM32_SERIAL_USART1
        bool "Serial (on USART1 PA10/PA9)"
        select SERIAL
    config STM32_SERIAL_USART1_ALT_PB7_PB6
        bool "Serial (on USART1 PB7/PB6)" if LOW_LEVEL_OPTIONS
        depends on !MACH_STM32H7
        select SERIAL
    config STM32_SERIAL_USART2
        bool "Serial (on USART2 PA3/PA2)" if LOW_LEVEL_OPTIONS
        depends on !MACH_STM32H7
        select SERIAL
    config STM32_SERIAL_USART2_ALT_PA15_PA14
        bool "Serial (on USART2 PA15/PA14)" if LOW_LEVEL_OPTIONS
        depends on !MACH_STM32F0 && !MACH_STM32H743
        select SERIAL
    config STM32_SERIAL_USART2_ALT_PD6_PD5
        bool "Serial (on USART2 PD6/PD5)" if LOW_LEVEL_OPTIONS
        depends on !MACH_STM32F0 && !MACH_STM32H743
        select SERIAL
    config STM32_SERIAL_USART3
        bool "Serial (on USART3 PB11/PB10)" if LOW_LEVEL_OPTIONS
        depends on !MACH_STM32F0 && !MACH_STM32F401 && !MACH_STM32H743
        select SERIAL
    config STM32_SERIAL_USART3_ALT_PD9_PD8
        bool "Serial (on USART3 PD9/PD8)" if LOW_LEVEL_OPTIONS
        depends on !MACH_STM32F0 && !MACH_STM32F401 && !MACH_STM32H743
        select SERIAL
    config STM32_SERIAL_UART4
        depends on MACH_STM32H743
        bool "Serial (on UART4 PA0/PA1)"
        select SERIAL
    config STM32_CANBUS_PA11_PA12
        bool "CAN bus (on PA11/PA12)" if HAVE_STM32_CANBUS
        select CANSERIAL
    config STM32_CANBUS_PA11_PA12_REMAP
        bool "CAN bus (on PA9/PA10)" if LOW_LEVEL_OPTIONS && MACH_STM32F042
        select CANSERIAL
    config STM32_CANBUS_PB8_PB9
        bool "CAN bus (on PB8/PB9)" if LOW_LEVEL_OPTIONS && HAVE_STM32_CANBUS
        select CANSERIAL
    config STM32_CANBUS_PI9_PH13
        bool "CAN bus (on PI9/PH13)" if LOW_LEVEL_OPTIONS && MACH_STM32F4
        select CANSERIAL
    config STM32_CANBUS_PB5_PB6
        bool "CAN bus (on PB5/PB6)" if LOW_LEVEL_OPTIONS && MACH_STM32F4
        select CANSERIAL
    config STM32_CANBUS_PB12_PB13
        bool "CAN bus (on PB12/PB13)" if LOW_LEVEL_OPTIONS && MACH_STM32F4
        select CANSERIAL
    config STM32_CANBUS_PD0_PD1
        bool "CAN bus (on PD0/PD1)" if LOW_LEVEL_OPTIONS && MACH_STM32F4
        select CANSERIAL
    config STM32_CANBUS_PB6_PB7
        bool "CAN bus (on PB6/PB7)" if LOW_LEVEL_OPTIONS && MACH_STM32H7
        select CANSERIAL
endchoice

config CANBUS_FREQUENCY
    int "CAN bus speed" if LOW_LEVEL_OPTIONS && CANSERIAL
    default 500000

endif<|MERGE_RESOLUTION|>--- conflicted
+++ resolved
@@ -8,11 +8,7 @@
     select HAVE_GPIO
     select HAVE_GPIO_ADC
     select HAVE_GPIO_I2C if !(MACH_STM32F031 || MACH_STM32H7)
-<<<<<<< HEAD
     select HAVE_GPIO_SPI if !MACH_STM32F031
-=======
-    select HAVE_GPIO_SPI if !(MACH_STM32F031 || MACH_STM32H7)
->>>>>>> 2286d26a
     select HAVE_GPIO_BITBANGING if !MACH_STM32F031
     select HAVE_STRICT_TIMING
     select HAVE_CHIPID
@@ -61,13 +57,10 @@
     config MACH_STM32F072
         bool "STM32F072"
         select MACH_STM32F0
-<<<<<<< HEAD
     config MACH_STM32H743
         bool "STM32H743"
         select MACH_STM32H7
         select HAVE_GPIO_HARD_PWM
-=======
->>>>>>> 2286d26a
     config MACH_STM32H750
         bool "STM32H750"
         select MACH_STM32H7
@@ -107,15 +100,11 @@
     default "stm32f407xx" if MACH_STM32F407
     default "stm32f429xx" if MACH_STM32F429
     default "stm32f446xx" if MACH_STM32F446
-<<<<<<< HEAD
     default "stm32h743xx" if MACH_STM32H743
     default "stm32h750xx" if MACH_STM32H750
 
 comment "Add 'PB5,PE5' to GPIO Initial Pins if using a TFT70-BX display"
     depends on MACH_STM32H743
-=======
-    default "stm32h750xx" if MACH_STM32H750
->>>>>>> 2286d26a
 
 config CLOCK_FREQ
     int
@@ -126,11 +115,8 @@
     default 84000000 if MACH_STM32F401
     default 168000000 if MACH_STM32F405 || MACH_STM32F407 || MACH_STM32F429
     default 180000000 if MACH_STM32F446
-<<<<<<< HEAD
-    default 400000000 if MACH_STM32H743 # TODO: Figure out why USB doesn't work at 480MHz
-=======
->>>>>>> 2286d26a
-    default 480000000 if MACH_STM32H750
+    default 400000000 if MACH_STM32H743 # TODO: Fix timer issue at 480MHz
+    default 400000000 if MACH_STM32H750
 
 config FLASH_SIZE
     hex
@@ -140,12 +126,8 @@
     default 0x10000 if MACH_STM32F103 # Flash size of stm32f103x8 (64KiB)
     default 0x40000 if MACH_STM32F2 || MACH_STM32F401
     default 0x80000 if MACH_STM32F405 || MACH_STM32F407 || MACH_STM32F429 || MACH_STM32F446
-<<<<<<< HEAD
     default 0x20000 if MACH_STM32H750 # Flash size of stm32h750 (128KiB)
     default 0x200000 if MACH_STM32H743
-=======
-    default 0x20000 if MACH_STM32H7 # Flash size of stm32h750 (128KiB)
->>>>>>> 2286d26a
 
 config RAM_START
     hex
@@ -161,12 +143,8 @@
     default 0x20000 if MACH_STM32F207
     default 0x10000 if MACH_STM32F401
     default 0x20000 if MACH_STM32F405 || MACH_STM32F407 || MACH_STM32F429 || MACH_STM32F446
-<<<<<<< HEAD
     default 0x20000 if MACH_STM32H750
     default 0x80000 if MACH_STM32H743
-=======
-    default 0x20000 if MACH_STM32H7
->>>>>>> 2286d26a
 
 config STACK_SIZE
     int

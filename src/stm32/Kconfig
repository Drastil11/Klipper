--- conflicted
+++ resolved
@@ -55,7 +55,9 @@
     config MACH_STM32F070
         bool "STM32F070"
         select MACH_STM32F0
-<<<<<<< HEAD
+    config MACH_STM32F072
+        bool "STM32F072"
+        select MACH_STM32F0
     config MACH_STM32H743
         bool "STM32H743 (revision V)"
         select MACH_STM32H7
@@ -64,11 +66,6 @@
         bool "STM32H750 (revision V)"
         select MACH_STM32H7
         select HAVE_GPIO_HARD_PWM
-=======
-    config MACH_STM32F072
-        bool "STM32F072"
-        select MACH_STM32F0
->>>>>>> 31761500
 endchoice
 
 config MACH_STM32F0
@@ -89,11 +86,7 @@
     default y if MACH_STM32F2 || MACH_STM32F4 || MACH_STM32H7
 config HAVE_STM32_CANBUS
     bool
-<<<<<<< HEAD
-    default y if MACH_STM32F1 || MACH_STM32F2 || MACH_STM32F4 || MACH_STM32F042 || MACH_STM32H7
-=======
-    default y if MACH_STM32F1 || MACH_STM32F2 || MACH_STM32F4 || MACH_STM32F042 || MACH_STM32F072
->>>>>>> 31761500
+    default y if MACH_STM32F1 || MACH_STM32F2 || MACH_STM32F4 || MACH_STM32F042 || MACH_STM32F072 || MACH_STM32H7
 
 config MCU
     string
@@ -160,11 +153,7 @@
 ######################################################################
 
 choice
-<<<<<<< HEAD
-    prompt "Bootloader offset" if MACH_STM32F207 || MACH_STM32F407 || MACH_STM32F405 || MACH_STM32F103 || MACH_STM32F070 || MACH_STM32H743
-=======
-    prompt "Bootloader offset" if MACH_STM32F207 || MACH_STM32F401 || MACH_STM32F407 || MACH_STM32F405 || MACH_STM32F446 || MACH_STM32F103 || MACH_STM32F070
->>>>>>> 31761500
+    prompt "Bootloader offset" if MACH_STM32F207 || MACH_STM32F401 || MACH_STM32F407 || MACH_STM32F405 || MACH_STM32F446 || MACH_STM32F103 || MACH_STM32F070 || MACH_STM32H743
     config STM32_FLASH_START_2000
         bool "8KiB bootloader (stm32duino)" if MACH_STM32F103 || MACH_STM32F070
     config STM32_FLASH_START_5000
@@ -185,13 +174,9 @@
     config STM32_FLASH_START_800
         bool "2KiB bootloader (HID Bootloader)" if MACH_STM32F103
     config STM32_FLASH_START_4000
-<<<<<<< HEAD
-        bool "16KiB bootloader (HID Bootloader)" if MACH_STM32F207 || MACH_STM32F405 || MACH_STM32F407
+        bool "16KiB bootloader (HID Bootloader)" if MACH_STM32F207 || MACH_STM32F401 || MACH_STM32F405 || MACH_STM32F407 || MACH_STM32F103
     config STM32_FLASH_START_20000
         bool "128KiB bootloader (SKR SE BX v2.0)" if MACH_STM32H743
-=======
-        bool "16KiB bootloader (HID Bootloader)" if MACH_STM32F207 || MACH_STM32F401 || MACH_STM32F405 || MACH_STM32F407 || MACH_STM32F103
->>>>>>> 31761500
 
     config STM32_FLASH_START_0000
         bool "No bootloader"
@@ -207,11 +192,8 @@
     default 0x8008800 if STM32_FLASH_START_8800
     default 0x800C000 if STM32_FLASH_START_C000
     default 0x8010000 if STM32_FLASH_START_10000
-<<<<<<< HEAD
+    default 0x8020200 if STM32_FLASH_START_20200
     default 0x8020000 if STM32_FLASH_START_20000
-=======
-    default 0x8020200 if STM32_FLASH_START_20200
->>>>>>> 31761500
     default 0x8000000
 
 config ARMCM_RAM_VECTORTABLE

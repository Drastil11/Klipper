# Code for coordinating events on the printer toolhead
#
# Copyright (C) 2016-2021  Kevin O'Connor <kevin@koconnor.net>
#
# This file may be distributed under the terms of the GNU GPLv3 license.
import math, logging, importlib
import chelper
import kinematics.extruder

# Common suffixes: _d is distance (in mm), _v is velocity (in
#   mm/second), _v2 is velocity squared (mm^2/s^2), _t is time (in
#   seconds), _r is ratio (scalar between 0.0 and 1.0)

# Class to track each move request
class Move:
    def __init__(self, toolhead, start_pos, end_pos, speed):
        self.toolhead = toolhead
        self.start_pos = tuple(start_pos)
        self.end_pos = tuple(end_pos)
        self.accel = toolhead.max_accel
        self.junction_deviation = toolhead.junction_deviation
        self.timing_callbacks = []
        velocity = min(speed, toolhead.max_velocity)
        self.is_kinematic_move = True
        self.axes_d = axes_d = [end_pos[i] - start_pos[i] for i in (0, 1, 2, 3)]
        self.move_d = move_d = math.sqrt(sum([d * d for d in axes_d[:3]]))
        if move_d < 0.000000001:
            # Extrude only move
            self.end_pos = (
                start_pos[0],
                start_pos[1],
                start_pos[2],
                end_pos[3],
            )
            axes_d[0] = axes_d[1] = axes_d[2] = 0.0
            self.move_d = move_d = abs(axes_d[3])
            inv_move_d = 0.0
            if move_d:
                inv_move_d = 1.0 / move_d
            self.accel = 99999999.9
            velocity = speed
            self.is_kinematic_move = False
        else:
            inv_move_d = 1.0 / move_d
        self.axes_r = [d * inv_move_d for d in axes_d]
        self.min_move_t = move_d / velocity
        # Junction speeds are tracked in velocity squared.  The
        # delta_v2 is the maximum amount of this squared-velocity that
        # can change in this move.
        self.max_start_v2 = 0.0
        self.max_cruise_v2 = velocity**2
        self.delta_v2 = 2.0 * move_d * self.accel
        self.max_smoothed_v2 = 0.0
        self.smooth_delta_v2 = 2.0 * move_d * toolhead.max_accel_to_decel

    def limit_speed(self, speed, accel):
        speed2 = speed**2
        if speed2 < self.max_cruise_v2:
            self.max_cruise_v2 = speed2
            self.min_move_t = self.move_d / speed
        self.accel = min(self.accel, accel)
        self.delta_v2 = 2.0 * self.move_d * self.accel
        self.smooth_delta_v2 = min(self.smooth_delta_v2, self.delta_v2)

    def move_error(self, msg="Move out of range"):
        ep = self.end_pos
        m = "%s: %.3f %.3f %.3f [%.3f]" % (msg, ep[0], ep[1], ep[2], ep[3])
        return self.toolhead.printer.command_error(m)

    def calc_junction(self, prev_move):
        if not self.is_kinematic_move or not prev_move.is_kinematic_move:
            return
        # Allow extruder to calculate its maximum junction
        extruder_v2 = self.toolhead.extruder.calc_junction(prev_move, self)
        # Find max velocity using "approximated centripetal velocity"
        axes_r = self.axes_r
        prev_axes_r = prev_move.axes_r
        junction_cos_theta = -(
            axes_r[0] * prev_axes_r[0]
            + axes_r[1] * prev_axes_r[1]
            + axes_r[2] * prev_axes_r[2]
        )
        if junction_cos_theta > 0.999999:
            return
        junction_cos_theta = max(junction_cos_theta, -0.999999)
<<<<<<< HEAD
        sin_theta_d2 = math.sqrt(0.5 * (1.0 - junction_cos_theta))
        R = (
            self.toolhead.junction_deviation
            * sin_theta_d2
            / (1.0 - sin_theta_d2)
        )
=======
        sin_theta_d2 = math.sqrt(0.5*(1.0-junction_cos_theta))
        R_jd = sin_theta_d2 / (1. - sin_theta_d2)
>>>>>>> 645a1b83
        # Approximated circle must contact moves no further away than mid-move
        tan_theta_d2 = sin_theta_d2 / math.sqrt(
            0.5 * (1.0 + junction_cos_theta)
        )
        move_centripetal_v2 = 0.5 * self.move_d * tan_theta_d2 * self.accel
        prev_move_centripetal_v2 = (
            0.5 * prev_move.move_d * tan_theta_d2 * prev_move.accel
        )
        # Apply limits
        self.max_start_v2 = min(
<<<<<<< HEAD
            R * self.accel,
            R * prev_move.accel,
            move_centripetal_v2,
            prev_move_centripetal_v2,
            extruder_v2,
            self.max_cruise_v2,
            prev_move.max_cruise_v2,
            prev_move.max_start_v2 + prev_move.delta_v2,
        )
=======
            R_jd * self.junction_deviation * self.accel,
            R_jd * prev_move.junction_deviation * prev_move.accel,
            move_centripetal_v2, prev_move_centripetal_v2,
            extruder_v2, self.max_cruise_v2, prev_move.max_cruise_v2,
            prev_move.max_start_v2 + prev_move.delta_v2)
>>>>>>> 645a1b83
        self.max_smoothed_v2 = min(
            self.max_start_v2,
            prev_move.max_smoothed_v2 + prev_move.smooth_delta_v2,
        )

    def set_junction(self, start_v2, cruise_v2, end_v2):
        # Determine accel, cruise, and decel portions of the move distance
        half_inv_accel = 0.5 / self.accel
        accel_d = (cruise_v2 - start_v2) * half_inv_accel
        decel_d = (cruise_v2 - end_v2) * half_inv_accel
        cruise_d = self.move_d - accel_d - decel_d
        # Determine move velocities
        self.start_v = start_v = math.sqrt(start_v2)
        self.cruise_v = cruise_v = math.sqrt(cruise_v2)
        self.end_v = end_v = math.sqrt(end_v2)
        # Determine time spent in each portion of move (time is the
        # distance divided by average velocity)
        self.accel_t = accel_d / ((start_v + cruise_v) * 0.5)
        self.cruise_t = cruise_d / cruise_v
        self.decel_t = decel_d / ((end_v + cruise_v) * 0.5)


LOOKAHEAD_FLUSH_TIME = 0.250

# Class to track a list of pending move requests and to facilitate
# "look-ahead" across moves to reduce acceleration between moves.
class MoveQueue:
    def __init__(self, toolhead):
        self.toolhead = toolhead
        self.queue = []
        self.junction_flush = LOOKAHEAD_FLUSH_TIME

    def reset(self):
        del self.queue[:]
        self.junction_flush = LOOKAHEAD_FLUSH_TIME

    def set_flush_time(self, flush_time):
        self.junction_flush = flush_time

    def get_last(self):
        if self.queue:
            return self.queue[-1]
        return None

    def flush(self, lazy=False):
        self.junction_flush = LOOKAHEAD_FLUSH_TIME
        update_flush_count = lazy
        queue = self.queue
        flush_count = len(queue)
        # Traverse queue from last to first move and determine maximum
        # junction speed assuming the robot comes to a complete stop
        # after the last move.
        delayed = []
        next_end_v2 = next_smoothed_v2 = peak_cruise_v2 = 0.0
        for i in range(flush_count - 1, -1, -1):
            move = queue[i]
            reachable_start_v2 = next_end_v2 + move.delta_v2
            start_v2 = min(move.max_start_v2, reachable_start_v2)
            reachable_smoothed_v2 = next_smoothed_v2 + move.smooth_delta_v2
            smoothed_v2 = min(move.max_smoothed_v2, reachable_smoothed_v2)
            if smoothed_v2 < reachable_smoothed_v2:
                # It's possible for this move to accelerate
                if (
                    smoothed_v2 + move.smooth_delta_v2 > next_smoothed_v2
                    or delayed
                ):
                    # This move can decelerate or this is a full accel
                    # move after a full decel move
                    if update_flush_count and peak_cruise_v2:
                        flush_count = i
                        update_flush_count = False
                    peak_cruise_v2 = min(
                        move.max_cruise_v2,
                        (smoothed_v2 + reachable_smoothed_v2) * 0.5,
                    )
                    if delayed:
                        # Propagate peak_cruise_v2 to any delayed moves
                        if not update_flush_count and i < flush_count:
                            mc_v2 = peak_cruise_v2
                            for m, ms_v2, me_v2 in reversed(delayed):
                                mc_v2 = min(mc_v2, ms_v2)
                                m.set_junction(
                                    min(ms_v2, mc_v2), mc_v2, min(me_v2, mc_v2)
                                )
                        del delayed[:]
                if not update_flush_count and i < flush_count:
                    cruise_v2 = min(
                        (start_v2 + reachable_start_v2) * 0.5,
                        move.max_cruise_v2,
                        peak_cruise_v2,
                    )
                    move.set_junction(
                        min(start_v2, cruise_v2),
                        cruise_v2,
                        min(next_end_v2, cruise_v2),
                    )
            else:
                # Delay calculating this move until peak_cruise_v2 is known
                delayed.append((move, start_v2, next_end_v2))
            next_end_v2 = start_v2
            next_smoothed_v2 = smoothed_v2
        if update_flush_count or not flush_count:
            return
        # Generate step times for all moves ready to be flushed
        self.toolhead._process_moves(queue[:flush_count])
        # Remove processed moves from the queue
        del queue[:flush_count]

    def add_move(self, move):
        self.queue.append(move)
        if len(self.queue) == 1:
            return
        move.calc_junction(self.queue[-2])
        self.junction_flush -= move.min_move_t
        if self.junction_flush <= 0.0:
            # Enough moves have been queued to reach the target flush time.
            self.flush(lazy=True)


MIN_KIN_TIME = 0.100
MOVE_BATCH_TIME = 0.500
SDS_CHECK_TIME = 0.001  # step+dir+step filter in stepcompress.c

DRIP_SEGMENT_TIME = 0.050
DRIP_TIME = 0.100


class DripModeEndSignal(Exception):
    pass


# Main code to track events (and their timing) on the printer toolhead
class ToolHead:
    def __init__(self, config):
        self.printer = config.get_printer()
        self.reactor = self.printer.get_reactor()
        self.all_mcus = [
            m for n, m in self.printer.lookup_objects(module="mcu")
        ]
        self.mcu = self.all_mcus[0]
        self.can_pause = True
        if self.mcu.is_fileoutput():
            self.can_pause = False
        self.move_queue = MoveQueue(self)
        self.commanded_pos = [0.0, 0.0, 0.0, 0.0]
        self.printer.register_event_handler(
            "klippy:shutdown", self._handle_shutdown
        )
        # Velocity and acceleration control
        self.max_velocity = config.getfloat("max_velocity", above=0.0)
        self.max_accel = config.getfloat("max_accel", above=0.0)
        self.requested_accel_to_decel = config.getfloat(
            "max_accel_to_decel", self.max_accel * 0.5, above=0.0
        )
        self.max_accel_to_decel = self.requested_accel_to_decel
        self.square_corner_velocity = config.getfloat(
            "square_corner_velocity", 5.0, minval=0.0
        )
        self.junction_deviation = 0.0
        self._calc_junction_deviation()
        # Print time tracking
        self.buffer_time_low = config.getfloat(
            "buffer_time_low", 1.000, above=0.0
        )
        self.buffer_time_high = config.getfloat(
            "buffer_time_high", 2.000, above=self.buffer_time_low
        )
        self.buffer_time_start = config.getfloat(
            "buffer_time_start", 0.250, above=0.0
        )
        self.move_flush_time = config.getfloat(
            "move_flush_time", 0.050, above=0.0
        )
        self.print_time = 0.0
        self.special_queuing_state = "Flushed"
        self.need_check_stall = -1.0
        self.flush_timer = self.reactor.register_timer(self._flush_handler)
        self.move_queue.set_flush_time(self.buffer_time_high)
        self.idle_flush_print_time = 0.0
        self.print_stall = 0
        self.drip_completion = None
        # Kinematic step generation scan window time tracking
        self.kin_flush_delay = SDS_CHECK_TIME
        self.kin_flush_times = []
<<<<<<< HEAD
        self.last_kin_flush_time = self.last_kin_move_time = 0.0
=======
        self.force_flush_time = self.last_kin_move_time = 0.
>>>>>>> 645a1b83
        # Setup iterative solver
        ffi_main, ffi_lib = chelper.get_ffi()
        self.trapq = ffi_main.gc(ffi_lib.trapq_alloc(), ffi_lib.trapq_free)
        self.trapq_append = ffi_lib.trapq_append
        self.trapq_finalize_moves = ffi_lib.trapq_finalize_moves
        self.step_generators = []
        # Create kinematics class
        gcode = self.printer.lookup_object("gcode")
        self.Coord = gcode.Coord
        self.extruder = kinematics.extruder.DummyExtruder(self.printer)
        kin_name = config.get("kinematics")
        try:
            mod = importlib.import_module("kinematics." + kin_name)
            self.kin = mod.load_kinematics(self, config)
        except config.error as e:
            raise
        except self.printer.lookup_object("pins").error as e:
            raise
        except:
            msg = "Error loading kinematics '%s'" % (kin_name,)
            logging.exception(msg)
            raise config.error(msg)
        # Register commands
        gcode.register_command("G4", self.cmd_G4)
        gcode.register_command("M400", self.cmd_M400)
        gcode.register_command(
            "SET_VELOCITY_LIMIT",
            self.cmd_SET_VELOCITY_LIMIT,
            desc=self.cmd_SET_VELOCITY_LIMIT_help,
        )
        gcode.register_command("M204", self.cmd_M204)
        # Load some default modules
        modules = [
            "gcode_move",
            "homing",
            "idle_timeout",
            "statistics",
            "manual_probe",
            "tuning_tower",
        ]
        for module_name in modules:
            self.printer.load_object(config, module_name)

    # Print time tracking
    def _update_move_time(self, next_print_time):
        batch_time = MOVE_BATCH_TIME
        kin_flush_delay = self.kin_flush_delay
<<<<<<< HEAD
        lkft = self.last_kin_flush_time
        while True:
=======
        fft = self.force_flush_time
        while 1:
>>>>>>> 645a1b83
            self.print_time = min(self.print_time + batch_time, next_print_time)
            sg_flush_time = max(fft, self.print_time - kin_flush_delay)
            for sg in self.step_generators:
                sg(sg_flush_time)
            free_time = max(fft, sg_flush_time - kin_flush_delay)
            self.trapq_finalize_moves(self.trapq, free_time)
            self.extruder.update_move_time(free_time)
            mcu_flush_time = max(fft, sg_flush_time - self.move_flush_time)
            for m in self.all_mcus:
                m.flush_moves(mcu_flush_time)
            if self.print_time >= next_print_time:
                break

    def _calc_print_time(self):
        curtime = self.reactor.monotonic()
        est_print_time = self.mcu.estimated_print_time(curtime)
        kin_time = max(est_print_time + MIN_KIN_TIME, self.force_flush_time)
        kin_time += self.kin_flush_delay
        min_print_time = max(est_print_time + self.buffer_time_start, kin_time)
        if min_print_time > self.print_time:
            self.print_time = min_print_time
            self.printer.send_event(
                "toolhead:sync_print_time",
                curtime,
                est_print_time,
                self.print_time,
            )

    def _process_moves(self, moves):
        # Resync print_time if necessary
        if self.special_queuing_state:
            if self.special_queuing_state != "Drip":
                # Transition from "Flushed"/"Priming" state to main state
                self.special_queuing_state = ""
                self.need_check_stall = -1.0
                self.reactor.update_timer(self.flush_timer, self.reactor.NOW)
            self._calc_print_time()
        # Queue moves into trapezoid motion queue (trapq)
        next_move_time = self.print_time
        for move in moves:
            if move.is_kinematic_move:
                self.trapq_append(
                    self.trapq,
                    next_move_time,
                    move.accel_t,
                    move.cruise_t,
                    move.decel_t,
                    move.start_pos[0],
                    move.start_pos[1],
                    move.start_pos[2],
                    move.axes_r[0],
                    move.axes_r[1],
                    move.axes_r[2],
                    move.start_v,
                    move.cruise_v,
                    move.accel,
                )
            if move.axes_d[3]:
                self.extruder.move(next_move_time, move)
            next_move_time = (
                next_move_time + move.accel_t + move.cruise_t + move.decel_t
            )
            for cb in move.timing_callbacks:
                cb(next_move_time)
        # Generate steps for moves
        if self.special_queuing_state:
            self._update_drip_move_time(next_move_time)
        self._update_move_time(next_move_time)
<<<<<<< HEAD
        self.last_kin_move_time = next_move_time

=======
        self.last_kin_move_time = max(self.last_kin_move_time, next_move_time)
>>>>>>> 645a1b83
    def flush_step_generation(self):
        # Transition from "Flushed"/"Priming"/main state to "Flushed" state
        self.move_queue.flush()
        self.special_queuing_state = "Flushed"
        self.need_check_stall = -1.0
        self.reactor.update_timer(self.flush_timer, self.reactor.NEVER)
        self.move_queue.set_flush_time(self.buffer_time_high)
<<<<<<< HEAD
        self.idle_flush_print_time = 0.0
        flush_time = self.last_kin_move_time + self.kin_flush_delay
        flush_time = max(flush_time, self.print_time - self.kin_flush_delay)
        self.last_kin_flush_time = max(self.last_kin_flush_time, flush_time)
        self._update_move_time(max(self.print_time, self.last_kin_flush_time))

=======
        self.idle_flush_print_time = 0.
        # Determine actual last "itersolve" flush time
        lastf = self.print_time - self.kin_flush_delay
        # Calculate flush time that includes kinematic scan windows
        flush_time = max(lastf, self.last_kin_move_time + self.kin_flush_delay)
        if flush_time > self.print_time:
            # Flush in small time chunks
            self._update_move_time(flush_time)
        # Flush kinematic scan windows and step buffers
        self.force_flush_time = max(self.force_flush_time, flush_time)
        self._update_move_time(max(self.print_time, self.force_flush_time))
>>>>>>> 645a1b83
    def _flush_lookahead(self):
        if self.special_queuing_state:
            return self.flush_step_generation()
        self.move_queue.flush()

    def get_last_move_time(self):
        self._flush_lookahead()
        if self.special_queuing_state:
            self._calc_print_time()
        return self.print_time

    def _check_stall(self):
        eventtime = self.reactor.monotonic()
        if self.special_queuing_state:
            if self.idle_flush_print_time:
                # Was in "Flushed" state and got there from idle input
                est_print_time = self.mcu.estimated_print_time(eventtime)
                if est_print_time < self.idle_flush_print_time:
                    self.print_stall += 1
                self.idle_flush_print_time = 0.0
            # Transition from "Flushed"/"Priming" state to "Priming" state
            self.special_queuing_state = "Priming"
            self.need_check_stall = -1.0
            self.reactor.update_timer(self.flush_timer, eventtime + 0.100)
        # Check if there are lots of queued moves and stall if so
        while True:
            est_print_time = self.mcu.estimated_print_time(eventtime)
            buffer_time = self.print_time - est_print_time
            stall_time = buffer_time - self.buffer_time_high
            if stall_time <= 0.0:
                break
            if not self.can_pause:
                self.need_check_stall = self.reactor.NEVER
                return
            eventtime = self.reactor.pause(eventtime + min(1.0, stall_time))
        if not self.special_queuing_state:
            # In main state - defer stall checking until needed
            self.need_check_stall = (
                est_print_time + self.buffer_time_high + 0.100
            )

    def _flush_handler(self, eventtime):
        try:
            print_time = self.print_time
            buffer_time = print_time - self.mcu.estimated_print_time(eventtime)
            if buffer_time > self.buffer_time_low:
                # Running normally - reschedule check
                return eventtime + buffer_time - self.buffer_time_low
            # Under ran low buffer mark - flush lookahead queue
            self.flush_step_generation()
            if print_time != self.print_time:
                self.idle_flush_print_time = self.print_time
        except:
            logging.exception("Exception in flush_handler")
            self.printer.invoke_shutdown("Exception in flush_handler")
        return self.reactor.NEVER

    # Movement commands
    def get_position(self):
        return list(self.commanded_pos)

    def set_position(self, newpos, homing_axes=()):
        self.flush_step_generation()
        ffi_main, ffi_lib = chelper.get_ffi()
        ffi_lib.trapq_set_position(
            self.trapq, self.print_time, newpos[0], newpos[1], newpos[2]
        )
        self.commanded_pos[:] = newpos
        self.kin.set_position(newpos, homing_axes)
        self.printer.send_event("toolhead:set_position")

    def move(self, newpos, speed):
        move = Move(self, self.commanded_pos, newpos, speed)
        if not move.move_d:
            return
        if move.is_kinematic_move:
            self.kin.check_move(move)
        if move.axes_d[3]:
            self.extruder.check_move(move)
        self.commanded_pos[:] = move.end_pos
        self.move_queue.add_move(move)
        if self.print_time > self.need_check_stall:
            self._check_stall()

    def manual_move(self, coord, speed):
        curpos = list(self.commanded_pos)
        for i in range(len(coord)):
            if coord[i] is not None:
                curpos[i] = coord[i]
        self.move(curpos, speed)
        self.printer.send_event("toolhead:manual_move")

    def dwell(self, delay):
        next_print_time = self.get_last_move_time() + max(0.0, delay)
        self._update_move_time(next_print_time)
        self._check_stall()

    def wait_moves(self):
        self._flush_lookahead()
        eventtime = self.reactor.monotonic()
        while (
            not self.special_queuing_state
            or self.print_time >= self.mcu.estimated_print_time(eventtime)
        ):
            if not self.can_pause:
                break
            eventtime = self.reactor.pause(eventtime + 0.100)

    def set_extruder(self, extruder, extrude_pos):
        self.extruder = extruder
        self.commanded_pos[3] = extrude_pos

    def get_extruder(self):
        return self.extruder

    # Homing "drip move" handling
    def _update_drip_move_time(self, next_print_time):
        flush_delay = DRIP_TIME + self.move_flush_time + self.kin_flush_delay
        while self.print_time < next_print_time:
            if self.drip_completion.test():
                raise DripModeEndSignal()
            curtime = self.reactor.monotonic()
            est_print_time = self.mcu.estimated_print_time(curtime)
            wait_time = self.print_time - est_print_time - flush_delay
            if wait_time > 0.0 and self.can_pause:
                # Pause before sending more steps
                self.drip_completion.wait(curtime + wait_time)
                continue
            npt = min(self.print_time + DRIP_SEGMENT_TIME, next_print_time)
            self._update_move_time(npt)

    def drip_move(self, newpos, speed, drip_completion):
        self.dwell(self.kin_flush_delay)
        # Transition from "Flushed"/"Priming"/main state to "Drip" state
        self.move_queue.flush()
        self.special_queuing_state = "Drip"
        self.need_check_stall = self.reactor.NEVER
        self.reactor.update_timer(self.flush_timer, self.reactor.NEVER)
        self.move_queue.set_flush_time(self.buffer_time_high)
        self.idle_flush_print_time = 0.0
        self.drip_completion = drip_completion
        # Submit move
        try:
            self.move(newpos, speed)
        except self.printer.command_error as e:
            self.flush_step_generation()
            raise
        # Transmit move in "drip" mode
        try:
            self.move_queue.flush()
        except DripModeEndSignal as e:
            self.move_queue.reset()
            self.trapq_finalize_moves(self.trapq, self.reactor.NEVER)
        # Exit "Drip" state
        self.flush_step_generation()

    # Misc commands
    def stats(self, eventtime):
        for m in self.all_mcus:
            m.check_active(self.print_time, eventtime)
        buffer_time = self.print_time - self.mcu.estimated_print_time(eventtime)
        is_active = buffer_time > -60.0 or not self.special_queuing_state
        if self.special_queuing_state == "Drip":
            buffer_time = 0.0
        return is_active, "print_time=%.3f buffer_time=%.3f print_stall=%d" % (
            self.print_time,
            max(buffer_time, 0.0),
            self.print_stall,
        )

    def check_busy(self, eventtime):
        est_print_time = self.mcu.estimated_print_time(eventtime)
        lookahead_empty = not self.move_queue.queue
        return self.print_time, est_print_time, lookahead_empty

    def get_status(self, eventtime):
        print_time = self.print_time
        estimated_print_time = self.mcu.estimated_print_time(eventtime)
        res = dict(self.kin.get_status(eventtime))
        res.update(
            {
                "print_time": print_time,
                "stalls": self.print_stall,
                "estimated_print_time": estimated_print_time,
                "extruder": self.extruder.get_name(),
                "position": self.Coord(*self.commanded_pos),
                "max_velocity": self.max_velocity,
                "max_accel": self.max_accel,
                "max_accel_to_decel": self.requested_accel_to_decel,
                "square_corner_velocity": self.square_corner_velocity,
            }
        )
        return res

    def _handle_shutdown(self):
        self.can_pause = False
        self.move_queue.reset()

    def get_kinematics(self):
        return self.kin

    def get_trapq(self):
        return self.trapq

    def register_step_generator(self, handler):
        self.step_generators.append(handler)

    def note_step_generation_scan_time(self, delay, old_delay=0.0):
        self.flush_step_generation()
        cur_delay = self.kin_flush_delay
        if old_delay:
            self.kin_flush_times.pop(self.kin_flush_times.index(old_delay))
        if delay:
            self.kin_flush_times.append(delay)
        new_delay = max(self.kin_flush_times + [SDS_CHECK_TIME])
        self.kin_flush_delay = new_delay

    def register_lookahead_callback(self, callback):
        last_move = self.move_queue.get_last()
        if last_move is None:
            callback(self.get_last_move_time())
            return
        last_move.timing_callbacks.append(callback)

    def note_kinematic_activity(self, kin_time):
        self.last_kin_move_time = max(self.last_kin_move_time, kin_time)

    def get_max_velocity(self):
        return self.max_velocity, self.max_accel

    def _calc_junction_deviation(self):
        scv2 = self.square_corner_velocity**2
        self.junction_deviation = scv2 * (math.sqrt(2.0) - 1.0) / self.max_accel
        self.max_accel_to_decel = min(
            self.requested_accel_to_decel, self.max_accel
        )

    def cmd_G4(self, gcmd):
        # Dwell
        delay = gcmd.get_float("P", 0.0, minval=0.0) / 1000.0
        self.dwell(delay)

    def cmd_M400(self, gcmd):
        # Wait for current moves to finish
        self.wait_moves()

    cmd_SET_VELOCITY_LIMIT_help = "Set printer velocity limits"

    def cmd_SET_VELOCITY_LIMIT(self, gcmd):
        max_velocity = gcmd.get_float("VELOCITY", None, above=0.0)
        max_accel = gcmd.get_float("ACCEL", None, above=0.0)
        square_corner_velocity = gcmd.get_float(
            "SQUARE_CORNER_VELOCITY", None, minval=0.0
        )
        requested_accel_to_decel = gcmd.get_float(
            "ACCEL_TO_DECEL", None, above=0.0
        )
        if max_velocity is not None:
            self.max_velocity = max_velocity
        if max_accel is not None:
            self.max_accel = max_accel
        if square_corner_velocity is not None:
            self.square_corner_velocity = square_corner_velocity
        if requested_accel_to_decel is not None:
            self.requested_accel_to_decel = requested_accel_to_decel
        self._calc_junction_deviation()
        msg = (
            "max_velocity: %.6f\n"
            "max_accel: %.6f\n"
            "max_accel_to_decel: %.6f\n"
            "square_corner_velocity: %.6f"
            % (
                self.max_velocity,
                self.max_accel,
                self.requested_accel_to_decel,
                self.square_corner_velocity,
            )
        )
        self.printer.set_rollover_info("toolhead", "toolhead: %s" % (msg,))
        if (
            max_velocity is None
            and max_accel is None
            and square_corner_velocity is None
            and requested_accel_to_decel is None
        ):
            gcmd.respond_info(msg, log=False)

    def cmd_M204(self, gcmd):
        # Use S for accel
        accel = gcmd.get_float("S", None, above=0.0)
        if accel is None:
            # Use minimum of P and T for accel
            p = gcmd.get_float("P", None, above=0.0)
            t = gcmd.get_float("T", None, above=0.0)
            if p is None or t is None:
                gcmd.respond_info(
                    'Invalid M204 command "%s"' % (gcmd.get_commandline(),)
                )
                return
            accel = min(p, t)
        self.max_accel = accel
        self._calc_junction_deviation()


def add_printer_objects(config):
    config.get_printer().add_object("toolhead", ToolHead(config))
    kinematics.extruder.add_printer_objects(config)<|MERGE_RESOLUTION|>--- conflicted
+++ resolved
@@ -83,17 +83,8 @@
         if junction_cos_theta > 0.999999:
             return
         junction_cos_theta = max(junction_cos_theta, -0.999999)
-<<<<<<< HEAD
         sin_theta_d2 = math.sqrt(0.5 * (1.0 - junction_cos_theta))
-        R = (
-            self.toolhead.junction_deviation
-            * sin_theta_d2
-            / (1.0 - sin_theta_d2)
-        )
-=======
-        sin_theta_d2 = math.sqrt(0.5*(1.0-junction_cos_theta))
-        R_jd = sin_theta_d2 / (1. - sin_theta_d2)
->>>>>>> 645a1b83
+        R_jd = sin_theta_d2 / (1.0 - sin_theta_d2)
         # Approximated circle must contact moves no further away than mid-move
         tan_theta_d2 = sin_theta_d2 / math.sqrt(
             0.5 * (1.0 + junction_cos_theta)
@@ -104,9 +95,8 @@
         )
         # Apply limits
         self.max_start_v2 = min(
-<<<<<<< HEAD
-            R * self.accel,
-            R * prev_move.accel,
+            R_jd * self.junction_deviation * self.accel,
+            R_jd * prev_move.junction_deviation * prev_move.accel,
             move_centripetal_v2,
             prev_move_centripetal_v2,
             extruder_v2,
@@ -114,13 +104,6 @@
             prev_move.max_cruise_v2,
             prev_move.max_start_v2 + prev_move.delta_v2,
         )
-=======
-            R_jd * self.junction_deviation * self.accel,
-            R_jd * prev_move.junction_deviation * prev_move.accel,
-            move_centripetal_v2, prev_move_centripetal_v2,
-            extruder_v2, self.max_cruise_v2, prev_move.max_cruise_v2,
-            prev_move.max_start_v2 + prev_move.delta_v2)
->>>>>>> 645a1b83
         self.max_smoothed_v2 = min(
             self.max_start_v2,
             prev_move.max_smoothed_v2 + prev_move.smooth_delta_v2,
@@ -305,11 +288,7 @@
         # Kinematic step generation scan window time tracking
         self.kin_flush_delay = SDS_CHECK_TIME
         self.kin_flush_times = []
-<<<<<<< HEAD
-        self.last_kin_flush_time = self.last_kin_move_time = 0.0
-=======
-        self.force_flush_time = self.last_kin_move_time = 0.
->>>>>>> 645a1b83
+        self.force_flush_time = self.last_kin_move_time = 0.0
         # Setup iterative solver
         ffi_main, ffi_lib = chelper.get_ffi()
         self.trapq = ffi_main.gc(ffi_lib.trapq_alloc(), ffi_lib.trapq_free)
@@ -357,13 +336,8 @@
     def _update_move_time(self, next_print_time):
         batch_time = MOVE_BATCH_TIME
         kin_flush_delay = self.kin_flush_delay
-<<<<<<< HEAD
-        lkft = self.last_kin_flush_time
-        while True:
-=======
         fft = self.force_flush_time
         while 1:
->>>>>>> 645a1b83
             self.print_time = min(self.print_time + batch_time, next_print_time)
             sg_flush_time = max(fft, self.print_time - kin_flush_delay)
             for sg in self.step_generators:
@@ -432,12 +406,8 @@
         if self.special_queuing_state:
             self._update_drip_move_time(next_move_time)
         self._update_move_time(next_move_time)
-<<<<<<< HEAD
-        self.last_kin_move_time = next_move_time
-
-=======
         self.last_kin_move_time = max(self.last_kin_move_time, next_move_time)
->>>>>>> 645a1b83
+
     def flush_step_generation(self):
         # Transition from "Flushed"/"Priming"/main state to "Flushed" state
         self.move_queue.flush()
@@ -445,15 +415,7 @@
         self.need_check_stall = -1.0
         self.reactor.update_timer(self.flush_timer, self.reactor.NEVER)
         self.move_queue.set_flush_time(self.buffer_time_high)
-<<<<<<< HEAD
         self.idle_flush_print_time = 0.0
-        flush_time = self.last_kin_move_time + self.kin_flush_delay
-        flush_time = max(flush_time, self.print_time - self.kin_flush_delay)
-        self.last_kin_flush_time = max(self.last_kin_flush_time, flush_time)
-        self._update_move_time(max(self.print_time, self.last_kin_flush_time))
-
-=======
-        self.idle_flush_print_time = 0.
         # Determine actual last "itersolve" flush time
         lastf = self.print_time - self.kin_flush_delay
         # Calculate flush time that includes kinematic scan windows
@@ -464,7 +426,7 @@
         # Flush kinematic scan windows and step buffers
         self.force_flush_time = max(self.force_flush_time, flush_time)
         self._update_move_time(max(self.print_time, self.force_flush_time))
->>>>>>> 645a1b83
+
     def _flush_lookahead(self):
         if self.special_queuing_state:
             return self.flush_step_generation()

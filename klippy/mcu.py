# Interface to Klipper micro-controller code
#
# Copyright (C) 2016-2021  Kevin O'Connor <kevin@koconnor.net>
#
# This file may be distributed under the terms of the GNU GPLv3 license.
import sys, os, zlib, logging, math
import serialhdl, msgproto, pins, chelper, clocksync

class error(Exception):
    pass

class MCU_trsync:
    REASON_ENDSTOP_HIT = 1
    REASON_COMMS_TIMEOUT = 2
    REASON_HOST_REQUEST = 3
    REASON_PAST_END_TIME = 4
    def __init__(self, mcu, trdispatch):
        self._mcu = mcu
        self._trdispatch = trdispatch
        self._reactor = mcu.get_printer().get_reactor()
        self._steppers = []
        self._trdispatch_mcu = None
        self._oid = mcu.create_oid()
        self._cmd_queue = mcu.alloc_command_queue()
        self._trsync_start_cmd = self._trsync_set_timeout_cmd = None
        self._trsync_trigger_cmd = self._trsync_query_cmd = None
        self._stepper_stop_cmd = None
        self._trigger_completion = None
        self._home_end_clock = None
        mcu.register_config_callback(self._build_config)
        printer = mcu.get_printer()
        printer.register_event_handler("klippy:shutdown", self._shutdown)
    def get_mcu(self):
        return self._mcu
    def get_oid(self):
        return self._oid
    def get_command_queue(self):
        return self._cmd_queue
    def add_stepper(self, stepper):
        if stepper in self._steppers:
            return
        self._steppers.append(stepper)
    def get_steppers(self):
        return list(self._steppers)
    def _build_config(self):
        mcu = self._mcu
        # Setup config
        mcu.add_config_cmd("config_trsync oid=%d" % (self._oid,))
        mcu.add_config_cmd(
            "trsync_start oid=%d report_clock=0 report_ticks=0 expire_reason=0"
            % (self._oid,), on_restart=True)
        # Lookup commands
        self._trsync_start_cmd = mcu.lookup_command(
            "trsync_start oid=%c report_clock=%u report_ticks=%u"
            " expire_reason=%c", cq=self._cmd_queue)
        self._trsync_set_timeout_cmd = mcu.lookup_command(
            "trsync_set_timeout oid=%c clock=%u", cq=self._cmd_queue)
        self._trsync_trigger_cmd = mcu.lookup_command(
            "trsync_trigger oid=%c reason=%c", cq=self._cmd_queue)
        self._trsync_query_cmd = mcu.lookup_query_command(
            "trsync_trigger oid=%c reason=%c",
            "trsync_state oid=%c can_trigger=%c trigger_reason=%c clock=%u",
            oid=self._oid, cq=self._cmd_queue)
        self._stepper_stop_cmd = mcu.lookup_command(
            "stepper_stop_on_trigger oid=%c trsync_oid=%c", cq=self._cmd_queue)
        # Create trdispatch_mcu object
        set_timeout_tag = mcu.lookup_command_tag(
            "trsync_set_timeout oid=%c clock=%u")
        trigger_tag = mcu.lookup_command_tag("trsync_trigger oid=%c reason=%c")
        state_tag = mcu.lookup_command_tag(
            "trsync_state oid=%c can_trigger=%c trigger_reason=%c clock=%u")
        ffi_main, ffi_lib = chelper.get_ffi()
        self._trdispatch_mcu = ffi_main.gc(ffi_lib.trdispatch_mcu_alloc(
            self._trdispatch, mcu._serial.serialqueue, # XXX
            self._cmd_queue, self._oid, set_timeout_tag, trigger_tag,
            state_tag), ffi_lib.free)
    def _shutdown(self):
        tc = self._trigger_completion
        if tc is not None:
            self._trigger_completion = None
            tc.complete(False)
    def _handle_trsync_state(self, params):
        if not params['can_trigger']:
            tc = self._trigger_completion
            if tc is not None:
                self._trigger_completion = None
                reason = params['trigger_reason']
                is_failure = (reason == self.REASON_COMMS_TIMEOUT)
                self._reactor.async_complete(tc, is_failure)
        elif self._home_end_clock is not None:
            clock = self._mcu.clock32_to_clock64(params['clock'])
            if clock >= self._home_end_clock:
                self._home_end_clock = None
                self._trsync_trigger_cmd.send([self._oid,
                                               self.REASON_PAST_END_TIME])
    def start(self, print_time, trigger_completion, expire_timeout):
        self._trigger_completion = trigger_completion
        self._home_end_clock = None
        clock = self._mcu.print_time_to_clock(print_time)
        expire_ticks = self._mcu.seconds_to_clock(expire_timeout)
        expire_clock = clock + expire_ticks
        report_ticks = self._mcu.seconds_to_clock(expire_timeout * .4)
        min_extend_ticks = self._mcu.seconds_to_clock(expire_timeout * .4 * .8)
        ffi_main, ffi_lib = chelper.get_ffi()
        ffi_lib.trdispatch_mcu_setup(self._trdispatch_mcu, clock, expire_clock,
                                     expire_ticks, min_extend_ticks)
        self._mcu.register_response(self._handle_trsync_state,
                                    "trsync_state", self._oid)
        self._trsync_start_cmd.send([self._oid, clock, report_ticks,
                                     self.REASON_COMMS_TIMEOUT], reqclock=clock)
        for s in self._steppers:
            self._stepper_stop_cmd.send([s.get_oid(), self._oid])
        self._trsync_set_timeout_cmd.send([self._oid, expire_clock],
                                          reqclock=expire_clock)
    def set_home_end_time(self, home_end_time):
        self._home_end_clock = self._mcu.print_time_to_clock(home_end_time)
    def stop(self):
        self._mcu.register_response(None, "trsync_state", self._oid)
        self._trigger_completion = None
        if self._mcu.is_fileoutput():
            return self.REASON_ENDSTOP_HIT
        params = self._trsync_query_cmd.send([self._oid,
                                              self.REASON_HOST_REQUEST])
        for s in self._steppers:
            s.note_homing_end(did_trigger=True) # XXX
        return params['trigger_reason']

class MCU_endstop:
    RETRY_QUERY = 1.000
    def __init__(self, mcu, pin_params):
        self._mcu = mcu
        self._pin = pin_params['pin']
        self._pullup = pin_params['pullup']
        self._invert = pin_params['invert']
        self._oid = self._mcu.create_oid()
        self._home_cmd = self._query_cmd = None
        self._mcu.register_config_callback(self._build_config)
        self._trigger_completion = None
        ffi_main, ffi_lib = chelper.get_ffi()
        self._trdispatch = ffi_main.gc(ffi_lib.trdispatch_alloc(), ffi_lib.free)
        self._trsync = MCU_trsync(mcu, self._trdispatch)
    def get_mcu(self):
        return self._mcu
    def add_stepper(self, stepper):
        if stepper.get_mcu() is not self._mcu:
            raise pins.error("Endstop and stepper must be on the same mcu")
        self._trsync.add_stepper(stepper)
    def get_steppers(self):
        return self._trsync.get_steppers()
    def _build_config(self):
        # Setup config
        self._mcu.add_config_cmd("config_endstop oid=%d pin=%s pull_up=%d"
                                 % (self._oid, self._pin, self._pullup))
        self._mcu.add_config_cmd(
            "endstop_home oid=%d clock=0 sample_ticks=0 sample_count=0"
            " rest_ticks=0 pin_value=0 trsync_oid=0 trigger_reason=0"
            % (self._oid,), on_restart=True)
        # Lookup commands
        cmd_queue = self._trsync.get_command_queue()
        self._home_cmd = self._mcu.lookup_command(
            "endstop_home oid=%c clock=%u sample_ticks=%u sample_count=%c"
            " rest_ticks=%u pin_value=%c trsync_oid=%c trigger_reason=%c",
            cq=cmd_queue)
        self._query_cmd = self._mcu.lookup_query_command(
            "endstop_query_state oid=%c",
            "endstop_state oid=%c homing=%c next_clock=%u pin_value=%c",
            oid=self._oid, cq=cmd_queue)
    def home_start(self, print_time, sample_time, sample_count, rest_time,
                   triggered=True):
        clock = self._mcu.print_time_to_clock(print_time)
        rest_ticks = self._mcu.print_time_to_clock(print_time+rest_time) - clock
        reactor = self._mcu.get_printer().get_reactor()
        self._trigger_completion = reactor.completion()
        etrsync = self._trsync
        etrsync.start(print_time, self._trigger_completion, .250)
        ffi_main, ffi_lib = chelper.get_ffi()
        ffi_lib.trdispatch_start(self._trdispatch, etrsync.REASON_HOST_REQUEST)
        self._home_cmd.send(
            [self._oid, clock, self._mcu.seconds_to_clock(sample_time),
             sample_count, rest_ticks, triggered ^ self._invert,
             etrsync.get_oid(), etrsync.REASON_ENDSTOP_HIT], reqclock=clock)
        return self._trigger_completion
    def home_wait(self, home_end_time):
        etrsync = self._trsync
        etrsync.set_home_end_time(home_end_time)
        if self._mcu.is_fileoutput():
            self._trigger_completion.complete(True)
        self._trigger_completion.wait()
        self._home_cmd.send([self._oid, 0, 0, 0, 0, 0, 0, 0])
        ffi_main, ffi_lib = chelper.get_ffi()
        ffi_lib.trdispatch_stop(self._trdispatch)
        res = etrsync.stop()
        return res == etrsync.REASON_ENDSTOP_HIT
    def query_endstop(self, print_time):
        clock = self._mcu.print_time_to_clock(print_time)
        if self._mcu.is_fileoutput():
            return 0
        params = self._query_cmd.send([self._oid], minclock=clock)
        return params['pin_value'] ^ self._invert

class MCU_digital_out:
    def __init__(self, mcu, pin_params):
        self._mcu = mcu
        self._oid = None
        self._mcu.register_config_callback(self._build_config)
        self._pin = pin_params['pin']
        self._invert = pin_params['invert']
        self._start_value = self._shutdown_value = self._invert
        self._is_static = False
        self._max_duration = 2.
        self._last_clock = 0
        self._set_cmd = None
    def get_mcu(self):
        return self._mcu
    def setup_max_duration(self, max_duration):
        self._max_duration = max_duration
    def setup_start_value(self, start_value, shutdown_value, is_static=False):
        if is_static and start_value != shutdown_value:
            raise pins.error("Static pin can not have shutdown value")
        self._start_value = (not not start_value) ^ self._invert
        self._shutdown_value = (not not shutdown_value) ^ self._invert
        self._is_static = is_static
    def _build_config(self):
        if self._is_static:
            self._mcu.add_config_cmd("set_digital_out pin=%s value=%d"
                                     % (self._pin, self._start_value))
            return
        self._mcu.request_move_queue_slot()
        self._oid = self._mcu.create_oid()
        self._mcu.add_config_cmd(
            "config_digital_out oid=%d pin=%s value=%d default_value=%d"
            " max_duration=%d"
            % (self._oid, self._pin, self._start_value, self._shutdown_value,
               self._mcu.seconds_to_clock(self._max_duration)))
        self._mcu.add_config_cmd("update_digital_out oid=%d value=%d"
                                 % (self._oid, self._start_value),
                                 on_restart=True)
        cmd_queue = self._mcu.alloc_command_queue()
        self._set_cmd = self._mcu.lookup_command(
            "queue_digital_out oid=%c clock=%u on_ticks=%u", cq=cmd_queue)
    def set_digital(self, print_time, value):
        clock = self._mcu.print_time_to_clock(print_time)
        self._set_cmd.send([self._oid, clock, (not not value) ^ self._invert],
                           minclock=self._last_clock, reqclock=clock)
        self._last_clock = clock

class MCU_pwm:
    def __init__(self, mcu, pin_params):
        self._mcu = mcu
        self._hardware_pwm = False
        self._cycle_time = 0.100
        self._max_duration = 2.
        self._oid = None
        self._mcu.register_config_callback(self._build_config)
        self._pin = pin_params['pin']
        self._invert = pin_params['invert']
        self._start_value = self._shutdown_value = float(self._invert)
        self._is_static = False
        self._last_clock = self._last_cycle_ticks = 0
        self._pwm_max = 0.
        self._set_cmd = self._set_cycle_ticks = None
    def get_mcu(self):
        return self._mcu
    def setup_max_duration(self, max_duration):
        self._max_duration = max_duration
    def setup_cycle_time(self, cycle_time, hardware_pwm=False):
        self._cycle_time = cycle_time
        self._hardware_pwm = hardware_pwm
    def setup_start_value(self, start_value, shutdown_value, is_static=False):
        if is_static and start_value != shutdown_value:
            raise pins.error("Static pin can not have shutdown value")
        if self._invert:
            start_value = 1. - start_value
            shutdown_value = 1. - shutdown_value
        self._start_value = max(0., min(1., start_value))
        self._shutdown_value = max(0., min(1., shutdown_value))
        self._is_static = is_static
    def _build_config(self):
        cmd_queue = self._mcu.alloc_command_queue()
        curtime = self._mcu.get_printer().get_reactor().monotonic()
        printtime = self._mcu.estimated_print_time(curtime)
        self._last_clock = self._mcu.print_time_to_clock(printtime + 0.200)
        cycle_ticks = self._mcu.seconds_to_clock(self._cycle_time)
        if self._hardware_pwm:
            self._pwm_max = self._mcu.get_constant_float("PWM_MAX")
            if self._is_static:
                self._mcu.add_config_cmd(
                    "set_pwm_out pin=%s cycle_ticks=%d value=%d"
                    % (self._pin, cycle_ticks,
                       self._start_value * self._pwm_max))
                return
            self._mcu.request_move_queue_slot()
            self._oid = self._mcu.create_oid()
            self._mcu.add_config_cmd(
                "config_pwm_out oid=%d pin=%s cycle_ticks=%d value=%d"
                " default_value=%d max_duration=%d"
                % (self._oid, self._pin, cycle_ticks,
                   self._start_value * self._pwm_max,
                   self._shutdown_value * self._pwm_max,
                   self._mcu.seconds_to_clock(self._max_duration)))
            svalue = int(self._start_value * self._pwm_max + 0.5)
            self._mcu.add_config_cmd("queue_pwm_out oid=%d clock=%d value=%d"
                                     % (self._oid, self._last_clock, svalue),
                                     on_restart=True)
            self._set_cmd = self._mcu.lookup_command(
                "queue_pwm_out oid=%c clock=%u value=%hu", cq=cmd_queue)
            return
        # Software PWM
        if self._shutdown_value not in [0., 1.]:
            raise pins.error("shutdown value must be 0.0 or 1.0 on soft pwm")
        if self._is_static:
            self._mcu.add_config_cmd("set_digital_out pin=%s value=%d"
                                     % (self._pin, self._start_value >= 0.5))
            return
        self._mcu.request_move_queue_slot()
        self._oid = self._mcu.create_oid()
        self._mcu.add_config_cmd(
            "config_digital_out oid=%d pin=%s value=%d"
            " default_value=%d max_duration=%d"
            % (self._oid, self._pin, self._start_value >= 1.0,
               self._shutdown_value >= 0.5,
               self._mcu.seconds_to_clock(self._max_duration)))
        self._mcu.add_config_cmd(
            "set_digital_out_pwm_cycle oid=%d cycle_ticks=%d"
            % (self._oid, cycle_ticks))
        self._last_cycle_ticks = cycle_ticks
        svalue = int(self._start_value * cycle_ticks + 0.5)
        self._mcu.add_config_cmd(
            "queue_digital_out oid=%d clock=%d on_ticks=%d"
            % (self._oid, self._last_clock, svalue), is_init=True)
        self._set_cmd = self._mcu.lookup_command(
            "queue_digital_out oid=%c clock=%u on_ticks=%u", cq=cmd_queue)
        self._set_cycle_ticks = self._mcu.lookup_command(
            "set_digital_out_pwm_cycle oid=%c cycle_ticks=%u", cq=cmd_queue)
    def set_pwm(self, print_time, value, cycle_time=None):
        clock = self._mcu.print_time_to_clock(print_time)
        minclock = self._last_clock
        self._last_clock = clock
        if self._invert:
            value = 1. - value
        if self._hardware_pwm:
            v = int(max(0., min(1., value)) * self._pwm_max + 0.5)
            self._set_cmd.send([self._oid, clock, v],
                               minclock=minclock, reqclock=clock)
            return
        # Soft pwm update
        if cycle_time is None:
            cycle_time = self._cycle_time
        cycle_ticks = self._mcu.seconds_to_clock(cycle_time)
        if cycle_ticks != self._last_cycle_ticks:
            self._set_cycle_ticks.send([self._oid, cycle_ticks],
                                       minclock=minclock, reqclock=clock)
            self._last_cycle_ticks = cycle_ticks
        on_ticks = int(max(0., min(1., value)) * float(cycle_ticks) + 0.5)
        self._set_cmd.send([self._oid, clock, on_ticks],
                           minclock=minclock, reqclock=clock)

class MCU_adc:
    def __init__(self, mcu, pin_params):
        self._mcu = mcu
        self._pin = pin_params['pin']
        self._min_sample = self._max_sample = 0.
        self._sample_time = self._report_time = 0.
        self._sample_count = self._range_check_count = 0
        self._report_clock = 0
        self._last_state = (0., 0.)
        self._oid = self._callback = None
        self._mcu.register_config_callback(self._build_config)
        self._inv_max_adc = 0.
    def get_mcu(self):
        return self._mcu
    def setup_minmax(self, sample_time, sample_count,
                     minval=0., maxval=1., range_check_count=0):
        self._sample_time = sample_time
        self._sample_count = sample_count
        self._min_sample = minval
        self._max_sample = maxval
        self._range_check_count = range_check_count
    def setup_adc_callback(self, report_time, callback):
        self._report_time = report_time
        self._callback = callback
    def get_last_value(self):
        return self._last_state
    def _build_config(self):
        if not self._sample_count:
            return
        self._oid = self._mcu.create_oid()
        self._mcu.add_config_cmd("config_analog_in oid=%d pin=%s" % (
            self._oid, self._pin))
        clock = self._mcu.get_query_slot(self._oid)
        sample_ticks = self._mcu.seconds_to_clock(self._sample_time)
        mcu_adc_max = self._mcu.get_constant_float("ADC_MAX")
        max_adc = self._sample_count * mcu_adc_max
        self._inv_max_adc = 1.0 / max_adc
        self._report_clock = self._mcu.seconds_to_clock(self._report_time)
        min_sample = max(0, min(0xffff, int(self._min_sample * max_adc)))
        max_sample = max(0, min(0xffff, int(
            math.ceil(self._max_sample * max_adc))))
        self._mcu.add_config_cmd(
            "query_analog_in oid=%d clock=%d sample_ticks=%d sample_count=%d"
            " rest_ticks=%d min_value=%d max_value=%d range_check_count=%d" % (
                self._oid, clock, sample_ticks, self._sample_count,
                self._report_clock, min_sample, max_sample,
                self._range_check_count), is_init=True)
        self._mcu.register_response(self._handle_analog_in_state,
                                    "analog_in_state", self._oid)
    def _handle_analog_in_state(self, params):
        last_value = params['value'] * self._inv_max_adc
        next_clock = self._mcu.clock32_to_clock64(params['next_clock'])
        last_read_clock = next_clock - self._report_clock
        last_read_time = self._mcu.clock_to_print_time(last_read_clock)
        self._last_state = (last_value, last_read_time)
        if self._callback is not None:
            self._callback(last_read_time, last_value)

# Class to retry sending of a query command until a given response is received
class RetryAsyncCommand:
    TIMEOUT_TIME = 5.0
    RETRY_TIME = 0.500
    def __init__(self, serial, name, oid=None):
        self.serial = serial
        self.name = name
        self.oid = oid
        self.reactor = serial.get_reactor()
        self.completion = self.reactor.completion()
        self.min_query_time = self.reactor.monotonic()
        self.serial.register_response(self.handle_callback, name, oid)
    def handle_callback(self, params):
        if params['#sent_time'] >= self.min_query_time:
            self.min_query_time = self.reactor.NEVER
            self.reactor.async_complete(self.completion, params)
    def get_response(self, cmds, cmd_queue, minclock=0, reqclock=0):
        cmd, = cmds
        self.serial.raw_send_wait_ack(cmd, minclock, reqclock, cmd_queue)
        first_query_time = query_time = self.reactor.monotonic()
        while 1:
            params = self.completion.wait(query_time + self.RETRY_TIME)
            if params is not None:
                self.serial.register_response(None, self.name, self.oid)
                return params
            query_time = self.reactor.monotonic()
            if query_time > first_query_time + self.TIMEOUT_TIME:
                self.serial.register_response(None, self.name, self.oid)
                raise serialhdl.error("Timeout on wait for '%s' response"
                                      % (self.name,))
            self.serial.raw_send(cmd, minclock, minclock, cmd_queue)

# Wrapper around query commands
class CommandQueryWrapper:
    def __init__(self, serial, msgformat, respformat, oid=None,
                 cmd_queue=None, is_async=False, error=serialhdl.error):
        self._serial = serial
        self._cmd = serial.get_msgparser().lookup_command(msgformat)
        serial.get_msgparser().lookup_command(respformat)
        self._response = respformat.split()[0]
        self._oid = oid
        self._error = error
        self._xmit_helper = serialhdl.SerialRetryCommand
        if is_async:
            self._xmit_helper = RetryAsyncCommand
        if cmd_queue is None:
            cmd_queue = serial.get_default_command_queue()
        self._cmd_queue = cmd_queue
    def _do_send(self, cmds, minclock, reqclock):
        xh = self._xmit_helper(self._serial, self._response, self._oid)
        reqclock = max(minclock, reqclock)
        try:
            return xh.get_response(cmds, self._cmd_queue, minclock, reqclock)
        except serialhdl.error as e:
            raise self._error(str(e))
    def send(self, data=(), minclock=0, reqclock=0):
        return self._do_send([self._cmd.encode(data)], minclock, reqclock)
    def send_with_preface(self, preface_cmd, preface_data=(), data=(),
                          minclock=0, reqclock=0):
        cmds = [preface_cmd._cmd.encode(preface_data), self._cmd.encode(data)]
        return self._do_send(cmds, minclock, reqclock)

# Wrapper around command sending
class CommandWrapper:
    def __init__(self, serial, msgformat, cmd_queue=None):
        self._serial = serial
        self._cmd = serial.get_msgparser().lookup_command(msgformat)
        if cmd_queue is None:
            cmd_queue = serial.get_default_command_queue()
        self._cmd_queue = cmd_queue
    def send(self, data=(), minclock=0, reqclock=0):
        cmd = self._cmd.encode(data)
        self._serial.raw_send(cmd, minclock, reqclock, self._cmd_queue)

class MCU:
    error = error
    def __init__(self, config, clocksync):
        self._printer = printer = config.get_printer()
        self._clocksync = clocksync
        self._reactor = printer.get_reactor()
        self._name = config.get_name()
        if self._name.startswith('mcu '):
            self._name = self._name[4:]
        # Serial port
        wp = "mcu '%s': " % (self._name)
        self._serial = serialhdl.SerialReader(self._reactor, warn_prefix=wp)
        self._baud = 0
        self._canbus_iface = None
        canbus_uuid = config.get('canbus_uuid', None)
        if canbus_uuid is not None:
            self._serialport = canbus_uuid
            self._canbus_iface = config.get('canbus_interface', 'can0')
            cbid = self._printer.load_object(config, 'canbus_ids')
            cbid.add_uuid(config, canbus_uuid, self._canbus_iface)
        else:
            self._serialport = config.get('serial')
            if not (self._serialport.startswith("/dev/rpmsg_")
                    or self._serialport.startswith("/tmp/klipper_host_")):
                self._baud = config.getint('baud', 250000, minval=2400)
        # Restarts
        restart_methods = [None, 'arduino', 'cheetah', 'command', 'rpi_usb']
        self._restart_method = 'command'
<<<<<<< HEAD
        if baud:
            rmethods = {m: m for m in [None, 'arduino', 'command', 'rpi_usb',
                'pin', 'script']}
            self._restart_method = config.getchoice(
                'restart_method', rmethods, None)
=======
        if self._baud:
            rmethods = {m: m for m in restart_methods}
            self._restart_method = config.getchoice('restart_method',
                                                    rmethods, None)
>>>>>>> 31761500
        self._reset_cmd = self._config_reset_cmd = None
        self._emergency_stop_cmd = None
        self._is_shutdown = self._is_timeout = False
        self._shutdown_clock = 0
        self._shutdown_msg = ""
        # Config building
        printer.lookup_object('pins').register_chip(self._name, self)
        self._oid_count = 0
        self._config_callbacks = []
        self._config_cmds = []
        self._restart_cmds = []
        self._init_cmds = []
        self._pin_map = config.get('pin_map', None)
        self._mcu_freq = 0.
        # Move command queuing
        ffi_main, self._ffi_lib = chelper.get_ffi()
        self._max_stepper_error = config.getfloat('max_stepper_error', 0.000025,
                                                  minval=0.)
        self._reserved_move_slots = 0
        self._stepqueues = []
        self._steppersync = None
        # Stats
        self._get_status_info = {}
        self._stats_sumsq_base = 0.
        self._mcu_tick_avg = 0.
        self._mcu_tick_stddev = 0.
        self._mcu_tick_awake = 0.
        # Register handlers
        printer.register_event_handler("klippy:connect", self._connect)
        printer.register_event_handler("klippy:mcu_identify",
                                       self._mcu_identify)
        printer.register_event_handler("klippy:shutdown", self._shutdown)
        printer.register_event_handler("klippy:disconnect", self._disconnect)
    # Serial callbacks
    def _handle_mcu_stats(self, params):
        count = params['count']
        tick_sum = params['sum']
        c = 1.0 / (count * self._mcu_freq)
        self._mcu_tick_avg = tick_sum * c
        tick_sumsq = params['sumsq'] * self._stats_sumsq_base
        diff = count*tick_sumsq - tick_sum**2
        self._mcu_tick_stddev = c * math.sqrt(max(0., diff))
        self._mcu_tick_awake = tick_sum / self._mcu_freq
    def _handle_shutdown(self, params):
        if self._is_shutdown:
            return
        self._is_shutdown = True
        clock = params.get("clock")
        if clock is not None:
            self._shutdown_clock = self.clock32_to_clock64(clock)
        self._shutdown_msg = msg = params['static_string_id']
        logging.info("MCU '%s' %s: %s\n%s\n%s", self._name, params['#name'],
                     self._shutdown_msg, self._clocksync.dump_debug(),
                     self._serial.dump_debug())
        prefix = "MCU '%s' shutdown: " % (self._name,)
        if params['#name'] == 'is_shutdown':
            prefix = "Previous MCU '%s' shutdown: " % (self._name,)
        self._printer.invoke_async_shutdown(prefix + msg + error_help(msg))
    def _handle_starting(self, params):
        if not self._is_shutdown:
            self._printer.invoke_async_shutdown("MCU '%s' spontaneous restart"
                                                % (self._name,))
    # Connection phase
    def _check_restart(self, reason):
        start_reason = self._printer.get_start_args().get("start_reason")
        if start_reason == 'firmware_restart':
            return
        logging.info("Attempting automated MCU '%s' restart: %s",
                     self._name, reason)
        self._printer.request_exit('firmware_restart')
        self._reactor.pause(self._reactor.monotonic() + 2.000)
        raise error("Attempt MCU '%s' restart failed" % (self._name,))
    def _connect_file(self, pace=False):
        # In a debugging mode.  Open debug output file and read data dictionary
        start_args = self._printer.get_start_args()
        if self._name == 'mcu':
            out_fname = start_args.get('debugoutput')
            dict_fname = start_args.get('dictionary')
        else:
            out_fname = start_args.get('debugoutput') + "-" + self._name
            dict_fname = start_args.get('dictionary_' + self._name)
        outfile = open(out_fname, 'wb')
        dfile = open(dict_fname, 'rb')
        dict_data = dfile.read()
        dfile.close()
        self._serial.connect_file(outfile, dict_data)
        self._clocksync.connect_file(self._serial, pace)
        # Handle pacing
        if not pace:
            def dummy_estimated_print_time(eventtime):
                return 0.
            self.estimated_print_time = dummy_estimated_print_time
    def _send_config(self, prev_crc):
        # Build config commands
        for cb in self._config_callbacks:
            cb()
        self._config_cmds.insert(0, "allocate_oids count=%d"
                                 % (self._oid_count,))
        # Resolve pin names
        mcu_type = self._serial.get_msgparser().get_constant('MCU')
        ppins = self._printer.lookup_object('pins')
        pin_resolver = ppins.get_pin_resolver(self._name)
        if self._pin_map is not None:
            pin_resolver.add_pin_mapping(mcu_type, self._pin_map)
        for cmdlist in (self._config_cmds, self._restart_cmds, self._init_cmds):
            for i, cmd in enumerate(cmdlist):
                cmdlist[i] = pin_resolver.update_command(cmd)
        # Calculate config CRC
        config_crc = zlib.crc32('\n'.join(self._config_cmds)) & 0xffffffff
        self.add_config_cmd("finalize_config crc=%d" % (config_crc,))
        if prev_crc is not None and config_crc != prev_crc:
            self._check_restart("CRC mismatch")
            raise error("MCU '%s' CRC does not match config" % (self._name,))
        # Transmit config messages (if needed)
        self.register_response(self._handle_starting, 'starting')
        try:
            if prev_crc is None:
                logging.info("Sending MCU '%s' printer configuration...",
                             self._name)
                for c in self._config_cmds:
                    self._serial.send(c)
            else:
                for c in self._restart_cmds:
                    self._serial.send(c)
            # Transmit init messages
            for c in self._init_cmds:
                self._serial.send(c)
        except msgproto.enumeration_error as e:
            enum_name, enum_value = e.get_enum_params()
            if enum_name == 'pin':
                # Raise pin name errors as a config error (not a protocol error)
                raise self._printer.config_error(
                    "Pin '%s' is not a valid pin name on mcu '%s'"
                    % (enum_value, self._name))
            raise
    def _send_get_config(self):
        get_config_cmd = self.lookup_query_command(
            "get_config",
            "config is_config=%c crc=%u move_count=%hu is_shutdown=%c")
        if self.is_fileoutput():
            return { 'is_config': 0, 'move_count': 500, 'crc': 0 }
        config_params = get_config_cmd.send()
        if self._is_shutdown:
            raise error("MCU '%s' error during config: %s" % (
                self._name, self._shutdown_msg))
        if config_params['is_shutdown']:
            raise error("Can not update MCU '%s' config as it is shutdown" % (
                self._name,))
        return config_params
    def _log_info(self):
        msgparser = self._serial.get_msgparser()
        message_count = len(msgparser.get_messages())
        version, build_versions = msgparser.get_version_info()
        log_info = [
            "Loaded MCU '%s' %d commands (%s / %s)"
            % (self._name, message_count, version, build_versions),
            "MCU '%s' config: %s" % (self._name, " ".join(
                ["%s=%s" % (k, v) for k, v in self.get_constants().items()]))]
        return "\n".join(log_info)
    def _connect(self):
        config_params = self._send_get_config()
        if not config_params['is_config']:
            if self._restart_method == 'rpi_usb':
                # Only configure mcu after usb power reset
                self._check_restart("full reset before config")
            # Not configured - send config and issue get_config again
            self._send_config(None)
            config_params = self._send_get_config()
            if not config_params['is_config'] and not self.is_fileoutput():
                raise error("Unable to configure MCU '%s'" % (self._name,))
        else:
            start_reason = self._printer.get_start_args().get("start_reason")
            if start_reason == 'firmware_restart':
                raise error("Failed automated reset of MCU '%s'"
                            % (self._name,))
            # Already configured - send init commands
            self._send_config(config_params['crc'])
        # Setup steppersync with the move_count returned by get_config
        move_count = config_params['move_count']
        if move_count < self._reserved_move_slots:
            raise error("Too few moves available on MCU '%s'" % (self._name,))
        ffi_main, ffi_lib = chelper.get_ffi()
        self._steppersync = ffi_main.gc(
            ffi_lib.steppersync_alloc(self._serial.serialqueue,
                                      self._stepqueues, len(self._stepqueues),
                                      move_count-self._reserved_move_slots),
            ffi_lib.steppersync_free)
        ffi_lib.steppersync_set_time(self._steppersync, 0., self._mcu_freq)
        # Log config information
        move_msg = "Configured MCU '%s' (%d moves)" % (self._name, move_count)
        logging.info(move_msg)
        log_info = self._log_info() + "\n" + move_msg
        self._printer.set_rollover_info(self._name, log_info, log=False)
    def _mcu_identify(self):
        if self.is_fileoutput():
            self._connect_file()
        else:
            resmeth = self._restart_method
            if resmeth == 'rpi_usb' and not os.path.exists(self._serialport):
                # Try toggling usb power
                self._check_restart("enable power")
            try:
                if self._canbus_iface is not None:
                    cbid = self._printer.lookup_object('canbus_ids')
                    nodeid = cbid.get_nodeid(self._serialport)
                    self._serial.connect_canbus(self._serialport, nodeid,
                                                self._canbus_iface)
                elif self._baud:
                    # Cheetah boards require RTS to be deasserted
                    # else a reset will trigger the built-in bootloader.
                    rts = (resmeth != "cheetah")
                    self._serial.connect_uart(self._serialport, self._baud, rts)
                else:
                    self._serial.connect_pipe(self._serialport)
                self._clocksync.connect(self._serial)
            except serialhdl.error as e:
                raise error(str(e))
        logging.info(self._log_info())
        ppins = self._printer.lookup_object('pins')
        pin_resolver = ppins.get_pin_resolver(self._name)
        for cname, value in self.get_constants().items():
            if cname.startswith("RESERVE_PINS_"):
                for pin in value.split(','):
                    pin_resolver.reserve_pin(pin, cname[13:])
        self._mcu_freq = self.get_constant_float('CLOCK_FREQ')
        self._stats_sumsq_base = self.get_constant_float('STATS_SUMSQ_BASE')
        self._emergency_stop_cmd = self.lookup_command("emergency_stop")
        self._reset_cmd = self.try_lookup_command("reset")
        self._config_reset_cmd = self.try_lookup_command("config_reset")
        ext_only = self._reset_cmd is None and self._config_reset_cmd is None
        msgparser = self._serial.get_msgparser()
        mbaud = msgparser.get_constant('SERIAL_BAUD', None)
        if self._restart_method is None and mbaud is None and not ext_only:
            self._restart_method = 'command'
        version, build_versions = msgparser.get_version_info()
        self._get_status_info['mcu_version'] = version
        self._get_status_info['mcu_build_versions'] = build_versions
        self._get_status_info['mcu_constants'] = msgparser.get_constants()
        self.register_response(self._handle_shutdown, 'shutdown')
        self.register_response(self._handle_shutdown, 'is_shutdown')
        self.register_response(self._handle_mcu_stats, 'stats')
    # Config creation helpers
    def setup_pin(self, pin_type, pin_params):
        pcs = {'endstop': MCU_endstop,
               'digital_out': MCU_digital_out, 'pwm': MCU_pwm, 'adc': MCU_adc}
        if pin_type not in pcs:
            raise pins.error("pin type %s not supported on mcu" % (pin_type,))
        return pcs[pin_type](self, pin_params)
    def create_oid(self):
        self._oid_count += 1
        return self._oid_count - 1
    def register_config_callback(self, cb):
        self._config_callbacks.append(cb)
    def add_config_cmd(self, cmd, is_init=False, on_restart=False):
        if is_init:
            self._init_cmds.append(cmd)
        elif on_restart:
            self._restart_cmds.append(cmd)
        else:
            self._config_cmds.append(cmd)
    def get_query_slot(self, oid):
        slot = self.seconds_to_clock(oid * .01)
        t = int(self.estimated_print_time(self._reactor.monotonic()) + 1.5)
        return self.print_time_to_clock(t) + slot
    def register_stepqueue(self, stepqueue):
        self._stepqueues.append(stepqueue)
    def request_move_queue_slot(self):
        self._reserved_move_slots += 1
    def seconds_to_clock(self, time):
        return int(time * self._mcu_freq)
    def get_max_stepper_error(self):
        return self._max_stepper_error
    # Wrapper functions
    def get_printer(self):
        return self._printer
    def get_name(self):
        return self._name
    def register_response(self, cb, msg, oid=None):
        self._serial.register_response(cb, msg, oid)
    def alloc_command_queue(self):
        return self._serial.alloc_command_queue()
    def lookup_command(self, msgformat, cq=None):
        return CommandWrapper(self._serial, msgformat, cq)
    def lookup_query_command(self, msgformat, respformat, oid=None,
                             cq=None, is_async=False):
        return CommandQueryWrapper(self._serial, msgformat, respformat, oid,
                                   cq, is_async, self._printer.command_error)
    def try_lookup_command(self, msgformat):
        try:
            return self.lookup_command(msgformat)
        except self._serial.get_msgparser().error as e:
            return None
    def lookup_command_tag(self, msgformat):
        all_msgs = self._serial.get_msgparser().get_messages()
        return {fmt: msgtag for msgtag, msgtype, fmt in all_msgs}[msgformat]
    def get_enumerations(self):
        return self._serial.get_msgparser().get_enumerations()
    def get_constants(self):
        return self._serial.get_msgparser().get_constants()
    def get_constant_float(self, name):
        return self._serial.get_msgparser().get_constant_float(name)
    def print_time_to_clock(self, print_time):
        return self._clocksync.print_time_to_clock(print_time)
    def clock_to_print_time(self, clock):
        return self._clocksync.clock_to_print_time(clock)
    def estimated_print_time(self, eventtime):
        return self._clocksync.estimated_print_time(eventtime)
    def clock32_to_clock64(self, clock32):
        return self._clocksync.clock32_to_clock64(clock32)
    # Restarts
    def _disconnect(self):
        self._serial.disconnect()
        self._steppersync = None
    def _shutdown(self, force=False):
        if (self._emergency_stop_cmd is None
            or (self._is_shutdown and not force)):
            return
        self._emergency_stop_cmd.send()
    def _restart_arduino(self):
        logging.info("Attempting MCU '%s' reset", self._name)
        self._disconnect()
        serialhdl.arduino_reset(self._serialport, self._reactor)
    def _restart_cheetah(self):
        logging.info("Attempting MCU '%s' Cheetah-style reset", self._name)
        self._disconnect()
        serialhdl.cheetah_reset(self._serialport, self._reactor)
    def _restart_via_command(self):
        if ((self._reset_cmd is None and self._config_reset_cmd is None)
            or not self._clocksync.is_active()):
            logging.info("Unable to issue reset command on MCU '%s'",
                         self._name)
            return
        if self._reset_cmd is None:
            # Attempt reset via config_reset command
            logging.info("Attempting MCU '%s' config_reset command", self._name)
            self._is_shutdown = True
            self._shutdown(force=True)
            self._reactor.pause(self._reactor.monotonic() + 0.015)
            self._config_reset_cmd.send()
        else:
            # Attempt reset via reset command
            logging.info("Attempting MCU '%s' reset command", self._name)
            self._reset_cmd.send()
        self._reactor.pause(self._reactor.monotonic() + 0.015)
        self._disconnect()
    def _restart_rpi_usb(self):
        logging.info("Attempting MCU '%s' reset via rpi usb power", self._name)
        self._disconnect()
        chelper.run_hub_ctrl(0)
        self._reactor.pause(self._reactor.monotonic() + 2.)
        chelper.run_hub_ctrl(1)
    def _restart_via_pin(self):
        logging.error("Attempting MCU '%s' reset via pin toggling", self._name)
        self._disconnect()
        reset_pin = 196 # PG4
        cmd = "sudo /usr/bin/gpioset 1 {}={}"
        os.system(cmd.format(reset_pin, 0))
        self._reactor.pause(self._reactor.monotonic() + 1.)
        x = os.system(cmd.format(reset_pin, 1))
        logging.info("Done with result {}".format(x))
    def _restart_via_script(self):
        logging.error("Attempting MCU '%s' reset via script", self._name)
        self._disconnect()
        cmd = "sudo /home/klipper/klipper/scripts/flash-ar100.py --reset"
        x = os.system(cmd)
        logging.info("Done with result {}".format(x))
    def microcontroller_restart(self):
        if self._restart_method == 'rpi_usb':
            self._restart_rpi_usb()
        elif self._restart_method == 'command':
            self._restart_via_command()
<<<<<<< HEAD
        elif self._restart_method == 'pin':
            self._restart_via_pin()
        elif self._restart_method == 'script':
            self._restart_via_script()
=======
        elif self._restart_method == 'cheetah':
            self._restart_cheetah()
>>>>>>> 31761500
        else:
            self._restart_arduino()

    # Misc external commands
    def is_fileoutput(self):
        return self._printer.get_start_args().get('debugoutput') is not None
    def is_shutdown(self):
        return self._is_shutdown
    def get_shutdown_clock(self):
        return self._shutdown_clock
    def flush_moves(self, print_time):
        if self._steppersync is None:
            return
        clock = self.print_time_to_clock(print_time)
        if clock < 0:
            return
        ret = self._ffi_lib.steppersync_flush(self._steppersync, clock)
        if ret:
            raise error("Internal error in MCU '%s' stepcompress"
                        % (self._name,))
    def check_active(self, print_time, eventtime):
        if self._steppersync is None:
            return
        offset, freq = self._clocksync.calibrate_clock(print_time, eventtime)
        self._ffi_lib.steppersync_set_time(self._steppersync, offset, freq)
        if (self._clocksync.is_active() or self.is_fileoutput()
            or self._is_timeout):
            return
        self._is_timeout = True
        logging.info("Timeout with MCU '%s' (eventtime=%f)",
                     self._name, eventtime)
        self._printer.invoke_shutdown("Lost communication with MCU '%s'" % (
            self._name,))
    def get_status(self, eventtime=None):
        return dict(self._get_status_info)
    def stats(self, eventtime):
        load = "mcu_awake=%.03f mcu_task_avg=%.06f mcu_task_stddev=%.06f" % (
            self._mcu_tick_awake, self._mcu_tick_avg, self._mcu_tick_stddev)
        stats = ' '.join([load, self._serial.stats(eventtime),
                          self._clocksync.stats(eventtime)])
        parts = [s.split('=', 1) for s in stats.split()]
        last_stats = {k:(float(v) if '.' in v else int(v)) for k, v in parts}
        self._get_status_info['last_stats'] = last_stats
        return False, '%s: %s' % (self._name, stats)

Common_MCU_errors = {
    ("Timer too close",): """
This often indicates the host computer is overloaded. Check
for other processes consuming excessive CPU time, high swap
usage, disk errors, overheating, unstable voltage, or
similar system problems on the host computer.""",
    ("Missed scheduling of next ",): """
This is generally indicative of an intermittent
communication failure between micro-controller and host.""",
    ("ADC out of range",): """
This generally occurs when a heater temperature exceeds
its configured min_temp or max_temp.""",
    ("Rescheduled timer in the past", "Stepper too far in past"): """
This generally occurs when the micro-controller has been
requested to step at a rate higher than it is capable of
obtaining.""",
    ("Command request",): """
This generally occurs in response to an M112 G-Code command
or in response to an internal error in the host software.""",
}

def error_help(msg):
    for prefixes, help_msg in Common_MCU_errors.items():
        for prefix in prefixes:
            if msg.startswith(prefix):
                return help_msg
    return ""

def add_printer_objects(config):
    printer = config.get_printer()
    reactor = printer.get_reactor()
    mainsync = clocksync.ClockSync(reactor)
    printer.add_object('mcu', MCU(config.getsection('mcu'), mainsync))
    for s in config.get_prefix_sections('mcu '):
        printer.add_object(s.section, MCU(
            s, clocksync.SecondarySync(reactor, mainsync)))

def get_printer_mcu(printer, name):
    if name == 'mcu':
        return printer.lookup_object(name)
    return printer.lookup_object('mcu ' + name)<|MERGE_RESOLUTION|>--- conflicted
+++ resolved
@@ -515,18 +515,10 @@
         # Restarts
         restart_methods = [None, 'arduino', 'cheetah', 'command', 'rpi_usb']
         self._restart_method = 'command'
-<<<<<<< HEAD
-        if baud:
-            rmethods = {m: m for m in [None, 'arduino', 'command', 'rpi_usb',
-                'pin', 'script']}
-            self._restart_method = config.getchoice(
-                'restart_method', rmethods, None)
-=======
         if self._baud:
             rmethods = {m: m for m in restart_methods}
             self._restart_method = config.getchoice('restart_method',
                                                     rmethods, None)
->>>>>>> 31761500
         self._reset_cmd = self._config_reset_cmd = None
         self._emergency_stop_cmd = None
         self._is_shutdown = self._is_timeout = False
@@ -898,15 +890,8 @@
             self._restart_rpi_usb()
         elif self._restart_method == 'command':
             self._restart_via_command()
-<<<<<<< HEAD
-        elif self._restart_method == 'pin':
-            self._restart_via_pin()
-        elif self._restart_method == 'script':
-            self._restart_via_script()
-=======
         elif self._restart_method == 'cheetah':
             self._restart_cheetah()
->>>>>>> 31761500
         else:
             self._restart_arduino()
 

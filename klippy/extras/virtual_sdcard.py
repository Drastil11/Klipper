# Virtual sdcard support (print files directly from a host g-code file)
#
# Copyright (C) 2018  Kevin O'Connor <kevin@koconnor.net>
#
# This file may be distributed under the terms of the GNU GPLv3 license.
import os, logging, io

VALID_GCODE_EXTS = ['gcode', 'g', 'gco']

class VirtualSDGCodeProvider:
    def __init__(self, config):
        self.printer = config.get_printer()
        self.reactor = self.printer.get_reactor()
        # sdcard state
        sd = config.get('path')
        self.sdcard_dirname = os.path.normpath(os.path.expanduser(sd))
        self.filename = ''
        self.current_file = None
        self.file_position = self.file_size = 0
        self.next_file_position = 0
        # Register commands
        self.gcode = self.printer.lookup_object('gcode')
        for cmd in ['M20', 'M21', 'M26', 'M27']:
            self.gcode.register_command(cmd, getattr(self, 'cmd_' + cmd))
        for cmd in ['M28', 'M29', 'M30']:
            self.gcode.register_command(cmd, self.cmd_error)
    # Generic methods of GCode provider
    def handle_shutdown(self):
        if self.current_file is not None:
            try:
                readpos = max(self.file_position - 1024, 0)
                readcount = self.file_position - readpos
                self.current_file.seek(readpos)
                data = self.current_file.read(readcount + 128)
            except:
                logging.exception("virtual_sdcard shutdown read")
                return
            logging.info("Virtual sdcard (%d): %s\nUpcoming (%d): %s",
                         readpos, repr(data[:readcount]),
                         self.file_position, repr(data[readcount:]))
    def get_stats(self, eventtime):
        return True, "sd_pos=%d" % (self.file_position,)
    def get_status(self, eventtime):
        return {
            'file_path': self.file_path(),
            'progress': self.progress(),
            'file_position': self.file_position,
            'file_size': self.file_size,
        }
    def is_active(self):
        return self.current_file is not None
    def get_name(self):
        return self.filename
    def reset(self):
        if self.current_file is not None:
            self.current_file.close()
            self.current_file = None
            self.filename = ''
<<<<<<< HEAD
        self.file_position = self.file_size = 0.
=======
        self.file_position = self.file_size = 0
>>>>>>> 7ee1f245
    def get_gcode(self):
        logging.info("Starting SD card print (position %d)", self.file_position)
        try:
            self.current_file.seek(self.file_position)
        except:
            logging.exception("virtual_sdcard seek")
            return
        partial_input = ""
        lines = []
        while True:
            if not lines:
                # Read more data
                try:
                    data = self.current_file.read(8192)
                except:
                    logging.exception("virtual_sdcard read")
                    break
                if not data:
                    # End of file
                    self.current_file.close()
                    self.current_file = None
                    logging.info("Finished SD card print")
                    self.gcode.respond_raw("Done printing file")
                    break
                lines = data.split('\n')
                lines[0] = partial_input + lines[0]
                partial_input = lines.pop()
                lines.reverse()
                self.reactor.pause(self.reactor.NOW)
                continue
            line = lines.pop()
            next_file_position = self.file_position + len(line) + 1
            self.next_file_position = next_file_position
            yield line
            self.file_position = self.next_file_position
            # Do we need to skip around?
            if self.next_file_position != next_file_position:
                try:
                    self.current_file.seek(self.file_position)
                except:
                    logging.exception("virtual_sdcard seek")
                    return
                lines = []
                partial_input = ""
        logging.info("Exiting SD card print (position %d)", self.file_position)
    # Virtual SD Card file management
    def get_file_list(self, check_subdirs=False):
        if check_subdirs:
            flist = []
            for root, dirs, files in os.walk(
                    self.sdcard_dirname, followlinks=True):
                for name in files:
                    ext = name[name.rfind('.')+1:]
                    if ext not in VALID_GCODE_EXTS:
                        continue
                    full_path = os.path.join(root, name)
                    r_path = full_path[len(self.sdcard_dirname) + 1:]
                    size = os.path.getsize(full_path)
                    flist.append((r_path, size))
            return sorted(flist, key=lambda f: f[0].lower())
        else:
            dname = self.sdcard_dirname
            try:
                filenames = os.listdir(self.sdcard_dirname)
                return [(fname, os.path.getsize(os.path.join(dname, fname)))
                        for fname in sorted(filenames, key=str.lower)
                        if not fname.startswith('.')
                        and os.path.isfile((os.path.join(dname, fname)))]
            except:
                logging.exception("virtual_sdcard get_file_list")
                raise self.gcode.error("Unable to get file list")
    def file_path(self):
        if self.current_file:
            return self.current_file.name
        return None
    def progress(self):
        if self.file_size:
            return float(self.file_position) / self.file_size
        else:
            return 0.
    def load_file(self, gcmd, filename, check_subdirs=False):
        files = self.get_file_list(check_subdirs)
        flist = [f[0] for f in files]
        files_by_lower = { fname.lower(): fname for fname, fsize in files }
        fname = filename
        try:
            if fname not in flist:
                fname = files_by_lower[fname.lower()]
            fname = os.path.join(self.sdcard_dirname, fname)
            f = io.open(fname, 'r', newline='')
            f.seek(0, os.SEEK_END)
            fsize = f.tell()
            f.seek(0)
        except:
            logging.exception("virtual_sdcard file open")
            raise gcmd.error("Unable to open file")
        gcmd.respond_raw("File opened:%s Size:%d" % (filename, fsize))
        gcmd.respond_raw("File selected")
        self.current_file = f
        self.file_position = 0
        self.file_size = fsize
        self.filename = filename
    def get_file_position(self):
        return self.next_file_position
    def set_file_position(self, pos):
        self.next_file_position = pos
    # G-Code commands
    def cmd_error(self, gcmd):
        raise gcmd.error("SD write not supported")
    def cmd_M20(self, gcmd):
        # List SD card
        files = self.get_file_list()
        gcmd.respond_raw("Begin file list")
        for fname, fsize in files:
            gcmd.respond_raw("%s %d" % (fname, fsize))
        gcmd.respond_raw("End file list")
    def cmd_M21(self, gcmd):
        # Initialize SD card
        gcmd.respond_raw("SD card ok")
    def cmd_M26(self, gcmd):
        # Set SD position
        if not self.is_active():
            gcmd.respond_raw("Not printing from SD card.")
        pos = gcmd.get_int('S', minval=0)
        self.set_file_position(pos)
    def cmd_M27(self, gcmd):
        # Report SD print status
        if not self.is_active():
            gcmd.respond_raw("Not printing from SD card.")
            return
        gcmd.respond_raw("SD printing byte %d/%d"
                         % (self.file_position, self.file_size))

class VirtualSD:
    def __init__(self, config):
        self.printer = config.get_printer()
        self.printer.register_event_handler("klippy:shutdown",
                                            self.handle_shutdown)
        # Print Stat Tracking
        self.print_stats = self.printer.load_object(config, 'print_stats')
        # sdcard state
        self.virtualsd_gcode_provider = VirtualSDGCodeProvider(config)
        self.gcode_provider = None
        # Work timer
        self.reactor = self.printer.get_reactor()
        self.must_pause_work = self.cmd_from_sd = False
        self.work_timer = None
        # Error handling
        gcode_macro = self.printer.load_object(config, 'gcode_macro')
        self.on_error_gcode = gcode_macro.load_template(
            config, 'on_error_gcode', '')
        # Register commands
        self.gcode = self.printer.lookup_object('gcode')
        for cmd in ['M23', 'M24', 'M25']:
            self.gcode.register_command(cmd, getattr(self, 'cmd_' + cmd))
        self.gcode.register_command(
            "SDCARD_RESET_FILE", self.cmd_SDCARD_RESET_FILE,
            desc=self.cmd_SDCARD_RESET_FILE_help)
        self.gcode.register_command(
            "SDCARD_PRINT_FILE", self.cmd_SDCARD_PRINT_FILE,
            desc=self.cmd_SDCARD_PRINT_FILE_help)
    def handle_shutdown(self):
        if self.work_timer is not None:
            self.must_pause_work = True
            self.gcode_provider.handle_shutdown()
    def get_file_list(self, check_subdirs=False):
        return self.virtualsd_gcode_provider.get_file_list(check_subdirs)
    def stats(self, eventtime):
        if self.work_timer is None:
            return False, ""
        return self.gcode_provider.get_stats(eventtime)
    def get_status(self, eventtime):
        sts = {'is_active': self.is_active()}
        if self.gcode_provider:
            sts.update(self.gcode_provider.get_status(eventtime))
        else:
            sts.update(self.virtualsd_gcode_provider.get_status(eventtime))
        return sts
    def is_active(self):
        return self.work_timer is not None
    def do_pause(self):
        if self.work_timer is not None:
            self.must_pause_work = True
            while self.work_timer is not None and not self.cmd_from_sd:
                self.reactor.pause(self.reactor.monotonic() + .001)
    def do_resume(self):
        if self.work_timer is not None:
            raise self.gcode.error("SD busy")
        self.must_pause_work = False
        self.work_timer = self.reactor.register_timer(
            self.work_handler, self.reactor.NOW)
    def do_cancel(self):
        if self.gcode_provider is not None:
            self.do_pause()
            self.gcode_provider.reset()
            self.print_stats.note_cancel()
            self.gcode_provider = None
    def _set_gcode_provider(self, gcode_provider):
        if self.gcode_provider is not None:
            raise self.gcode.error(
                    'Print is active when resetting GCode provider')
        self.gcode_provider = gcode_provider
        self.print_stats.set_current_file(gcode_provider.get_name())
        self.gcode_lines = gcode_provider.get_gcode()
        self.current_line = ''
    def print_with_gcode_provider(self, gcode_provider):
        self._reset_print()
        self._set_gcode_provider(gcode_provider)
        self.do_resume()
    # G-Code commands
    def _reset_print(self):
        if self.gcode_provider is not None:
            self.do_pause()
            self.gcode_provider.reset()
            self.gcode_provider = None
        self.print_stats.reset()
        self.printer.send_event("virtual_sdcard:reset_file")
    cmd_SDCARD_RESET_FILE_help = "Clears a loaded SD File. Stops the print "\
        "if necessary"
    def cmd_SDCARD_RESET_FILE(self, gcmd):
        if self.cmd_from_sd:
            raise gcmd.error(
                "SDCARD_RESET_FILE cannot be run from the sdcard")
        self._reset_print()
    cmd_SDCARD_PRINT_FILE_help = "Loads a SD file and starts the print.  May "\
        "include files in subdirectories."
    def cmd_SDCARD_PRINT_FILE(self, gcmd):
        if self.work_timer is not None:
            raise gcmd.error("SD busy")
        self._reset_print()
        filename = gcmd.get("FILENAME")
        if filename[0] == '/':
            filename = filename[1:]
        self.virtualsd_gcode_provider.load_file(gcmd, filename,
                                                check_subdirs=True)
        self._set_gcode_provider(self.virtualsd_gcode_provider)
        self.do_resume()
    def cmd_M23(self, gcmd):
        # Select SD file
        if self.work_timer is not None:
            raise gcmd.error("SD busy")
        self._reset_print()
        filename = gcmd.get_raw_command_parameters().strip()
        if filename.startswith('/'):
            filename = filename[1:]
        self.virtualsd_gcode_provider.load_file(gcmd, filename,
                                                check_subdirs=True)
        self._set_gcode_provider(self.virtualsd_gcode_provider)
    def cmd_M24(self, gcmd):
        # Start/resume SD print
        self.do_resume()
    def cmd_M25(self, gcmd):
        # Pause SD print
        self.do_pause()
    def get_virtual_sdcard_gcode_provider(self):
        return self.virtualsd_gcode_provider
    def get_gcode_provider(self):
        return self.gcode_provider
    def is_cmd_from_sd(self):
        return self.cmd_from_sd
    # Background work timer
    def work_handler(self, eventtime):
        self.reactor.unregister_timer(self.work_timer)
        self.print_stats.note_start()
        gcode_mutex = self.gcode.get_mutex()
        error_message = None
        while not self.must_pause_work:
            if not self.current_line:
                try:
                    self.current_line = next(self.gcode_lines)
                except self.gcode.error as e:
                    error_message = str(e)
                    try:
                        self.gcode.run_script(self.on_error_gcode.render())
                    except:
                        logging.exception("virtual_sdcard on_error")
                    break
                except StopIteration:
                    self.gcode_provider = None
                    break
            # Pause if any other request is pending in the gcode class
            if gcode_mutex.test():
                self.reactor.pause(self.reactor.monotonic() + 0.100)
                continue
            # Dispatch command
            self.cmd_from_sd = True
            line = self.current_line
            try:
                self.gcode.run_script(line)
            except self.gcode.error as e:
                error_message = str(e)
                try:
                    self.gcode.run_script(self.on_error_gcode.render())
                except:
                    logging.exception("virtual_sdcard on_error")
                break
            except:
                logging.exception("virtual_sdcard dispatch")
                break
            self.cmd_from_sd = False
            self.current_line = ''
        self.work_timer = None
        self.cmd_from_sd = False
        if error_message is not None:
            self.print_stats.note_error(error_message)
            self.gcode.respond_raw(error_message)
            self.gcode_provider = None
        elif self.gcode_provider is not None:
            self.print_stats.note_pause()
        else:
            self.print_stats.note_complete()
        return self.reactor.NEVER

def load_config(config):
    return VirtualSD(config)<|MERGE_RESOLUTION|>--- conflicted
+++ resolved
@@ -56,11 +56,7 @@
             self.current_file.close()
             self.current_file = None
             self.filename = ''
-<<<<<<< HEAD
-        self.file_position = self.file_size = 0.
-=======
         self.file_position = self.file_size = 0
->>>>>>> 7ee1f245
     def get_gcode(self):
         logging.info("Starting SD card print (position %d)", self.file_position)
         try:

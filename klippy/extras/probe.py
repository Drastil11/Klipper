# Z-Probe support
#
# Copyright (C) 2017-2019  Kevin O'Connor <kevin@koconnor.net>
#
# This file may be distributed under the terms of the GNU GPLv3 license.
import pins, homing, manual_probe

HINT_TIMEOUT = """
Make sure to home the printer before probing. If the probe
did not move far enough to trigger, then consider reducing
the Z axis minimum position so the probe can travel further
(the Z minimum position can be negative).
"""

class PrinterProbe:
    def __init__(self, config, mcu_probe):
        self.printer = config.get_printer()
        self.name = config.get_name()
        self.mcu_probe = mcu_probe
<<<<<<< HEAD
        self.speed = config.getfloat('speed', 5.0, above=0.)
        self.lift_speed = config.getfloat('lift_speed', self.speed, above=0.)
=======
        self.speed = config.getfloat('speed', 5.0)
        self.retract_speed = config.getfloat('retract_speed', self.speed)
>>>>>>> 386efb7c
        self.x_offset = config.getfloat('x_offset', 0.)
        self.y_offset = config.getfloat('y_offset', 0.)
        self.z_offset = config.getfloat('z_offset')
        self.probe_calibrate_z = 0.
        # Infer Z position to move to during a probe
        if config.has_section('stepper_z'):
            zconfig = config.getsection('stepper_z')
            self.z_position = zconfig.getfloat('position_min', 0.)
        else:
            pconfig = config.getsection('printer')
            self.z_position = pconfig.getfloat('minimum_z_position', 0.)
        # Multi-sample support (for improved accuracy)
        self.sample_count = config.getint('samples', 1, minval=1)
        self.sample_retract_dist = config.getfloat('sample_retract_dist', 2.,
                                                   above=0.)
        atypes = {'median': 'median', 'average': 'average'}
        self.samples_result = config.getchoice('samples_result', atypes,
                                               'average')
        self.samples_tolerance = config.getfloat('samples_tolerance', 0.100,
                                                 minval=0.)
        self.samples_retries = config.getint('samples_tolerance_retries', 0,
                                             minval=0)
        # Register z_virtual_endstop pin
        self.printer.lookup_object('pins').register_chip('probe', self)
        # Register PROBE/QUERY_PROBE commands
        self.gcode = self.printer.lookup_object('gcode')
        self.gcode.register_command('PROBE', self.cmd_PROBE,
                                    desc=self.cmd_PROBE_help)
        self.gcode.register_command('QUERY_PROBE', self.cmd_QUERY_PROBE,
                                    desc=self.cmd_QUERY_PROBE_help)
        self.gcode.register_command('PROBE_CALIBRATE', self.cmd_PROBE_CALIBRATE,
                                    desc=self.cmd_PROBE_CALIBRATE_help)
        self.gcode.register_command('PROBE_ACCURACY', self.cmd_PROBE_ACCURACY,
                                    desc=self.cmd_PROBE_ACCURACY_help)
    def setup_pin(self, pin_type, pin_params):
        if pin_type != 'endstop' or pin_params['pin'] != 'z_virtual_endstop':
            raise pins.error("Probe virtual endstop only useful as endstop pin")
        if pin_params['invert'] or pin_params['pullup']:
            raise pins.error("Can not pullup/invert probe virtual endstop")
        return self.mcu_probe
    def get_lift_speed(self, params=None):
        if params is not None:
            return self.gcode.get_float("LIFT_SPEED", params,
                                        self.lift_speed, above=0.)
        return self.lift_speed
    def get_offsets(self):
        return self.x_offset, self.y_offset, self.z_offset
    def _probe(self, speed, need_deploy=True, need_stow=True):
        toolhead = self.printer.lookup_object('toolhead')
        homing_state = homing.Homing(self.printer)
        pos = toolhead.get_position()
        pos[2] = self.z_position
        endstops = [(self.mcu_probe, "probe")]
        verify = self.printer.get_start_args().get('debugoutput') is None
        try:
            homing_state.homing_move(pos, endstops, speed,
                                     probe_pos=True, verify_movement=verify,
                                     need_deploy=need_deploy,
                                     need_stow=need_stow)
        except homing.CommandError as e:
            reason = str(e)
            if "Timeout during endstop homing" in reason:
                reason += HINT_TIMEOUT
            raise homing.CommandError(reason)
        pos = toolhead.get_position()
        self.gcode.respond_info("probe at %.3f,%.3f is z=%.6f" % (
            pos[0], pos[1], pos[2]))
        self.gcode.reset_last_position()
        return pos[:3]
    def _move(self, coord, speed):
        toolhead = self.printer.lookup_object('toolhead')
        curpos = toolhead.get_position()
        for i in range(len(coord)):
            if coord[i] is not None:
                curpos[i] = coord[i]
        toolhead.move(curpos, speed)
        self.gcode.reset_last_position()
    def _calc_mean(self, positions):
        count = float(len(positions))
        return [sum([pos[i] for pos in positions]) / count
                for i in range(3)]
    def _calc_median(self, positions):
        z_sorted = sorted(positions, key=(lambda p: p[2]))
        middle = len(positions) // 2
        if (len(positions) & 1) == 1:
            # odd number of samples
            return z_sorted[middle]
        # even number of samples
        return self._calc_mean(z_sorted[middle-1:middle+1])
    def run_probe(self, params={}, need_deploy=True, need_stow=True):
        speed = self.gcode.get_float(
            "PROBE_SPEED", params, self.speed, above=0.)
<<<<<<< HEAD
        lift_speed = self.get_lift_speed(params)
=======
        retract_speed = self.gcode.get_float(
            "PROBE_RETRACT_SPEED", params, self.retract_speed, above=0.)
>>>>>>> 386efb7c
        sample_count = self.gcode.get_int(
            "SAMPLES", params, self.sample_count, minval=1)
        sample_retract_dist = self.gcode.get_float(
            "SAMPLE_RETRACT_DIST", params, self.sample_retract_dist, above=0.)
        samples_tolerance = self.gcode.get_float(
            "SAMPLES_TOLERANCE", params, self.samples_tolerance, minval=0.)
        samples_retries = self.gcode.get_int(
            "SAMPLES_TOLERANCE_RETRIES", params, self.samples_retries, minval=0)
        samples_result = self.gcode.get_str(
            "SAMPLES_RESULT", params, self.samples_result)
        retries = 0
        positions = []
        while len(positions) < sample_count:
            tmp_deploy = need_deploy and (len(positions) == 0)
            tmp_stow = need_stow and (len(positions) == sample_count - 1)
            # Probe position
            pos = self._probe(speed,
                              need_deploy = tmp_deploy, need_stow = tmp_stow)
            positions.append(pos)
            # Check samples tolerance
            z_positions = [p[2] for p in positions]
            if max(z_positions) - min(z_positions) > samples_tolerance:
                if retries >= samples_retries:
                    raise homing.CommandError(
                        "Probe samples exceed samples_tolerance")
                self.gcode.respond_info(
                    "Probe samples exceed tolerance. Retrying...")
                retries += 1
                positions = []
            # Retract
            if len(positions) <= sample_count:
                liftpos = [None, None, pos[2] + sample_retract_dist]
<<<<<<< HEAD
                self._move(liftpos, lift_speed)
=======
                self._move(liftpos, retract_speed)
>>>>>>> 386efb7c
        # Calculate and return result
        if samples_result == 'median':
            return self._calc_median(positions)
        return self._calc_mean(positions)
    def finalize_probe(self):
        endstops = [(self.mcu_probe, "probe")]
        probe_instance, name = endstops[0]
        if hasattr(probe_instance, 'stow_probe'):
            probe_instance.stow_probe()
        error = None
        for mcu_endstop, name in endstops:
            try:
                mcu_endstop.home_finalize()
            except homing.CommandError as e:
                if error is None:
                    error = str(e)
        if error is not None:
            raise homing.CommandError(error)
    cmd_PROBE_help = "Probe Z-height at current XY position"
    def cmd_PROBE(self, params):
        pos = self.run_probe(params)
        self.gcode.respond_info("Result is z=%.6f" % (pos[2],))
    cmd_QUERY_PROBE_help = "Return the status of the z-probe"
    def cmd_QUERY_PROBE(self, params):
        toolhead = self.printer.lookup_object('toolhead')
        print_time = toolhead.get_last_move_time()
        res = self.mcu_probe.query_endstop(print_time)
        self.gcode.respond_info(
            "probe: %s" % (["open", "TRIGGERED"][not not res],))
    cmd_PROBE_ACCURACY_help = "Probe Z-height accuracy at current XY position"
    def cmd_PROBE_ACCURACY(self, params):
<<<<<<< HEAD
        speed = self.gcode.get_float("PROBE_SPEED", params,
                                     self.speed, above=0.)
        lift_speed = self.get_lift_speed(params)
=======
        speed = self.gcode.get_float(
            "PROBE_SPEED", params, self.speed, above=0.)
        retract_speed = self.gcode.get_float(
            "PROBE_RETRACT_SPEED", params, self.retract_speed, above=0.)
>>>>>>> 386efb7c
        sample_count = self.gcode.get_int("SAMPLES", params, 10, minval=1)
        speed = self.gcode.get_float(
            "PROBE_SPEED", params, self.speed, above=0.)
        sample_retract_dist = self.gcode.get_float(
            "SAMPLE_RETRACT_DIST", params, self.sample_retract_dist, above=0.)
        toolhead = self.printer.lookup_object('toolhead')
        pos = toolhead.get_position()
        self.gcode.respond_info("PROBE_ACCURACY at X:%.3f Y:%.3f Z:%.3f"
                                " (samples=%d retract=%.3f"
                                " speed=%.1f lift_speed=%.1f)\n"
                                % (pos[0], pos[1], pos[2],
                                   sample_count, sample_retract_dist,
                                   speed, lift_speed))
        # Probe bed sample_count times
        positions = []
        while len(positions) < sample_count:
            tmp_deploy = len(positions) == 0
            tmp_stow = len(positions) == (sample_count - 1)
            # Probe position
            pos = self._probe(speed,
                              need_deploy = tmp_deploy, need_stow = tmp_stow)
            positions.append(pos)
            # Retract
            liftpos = [None, None, pos[2] + sample_retract_dist]
<<<<<<< HEAD
            self._move(liftpos, lift_speed)
=======
            self._move(liftpos, retract_speed)
>>>>>>> 386efb7c
        # Calculate maximum, minimum and average values
        max_value = max([p[2] for p in positions])
        min_value = min([p[2] for p in positions])
        range_value = max_value - min_value
        avg_value = self._calc_mean(positions)[2]
        median = self._calc_median(positions)[2]
        # calculate the standard deviation
        deviation_sum = 0
        for i in range(len(positions)):
            deviation_sum += pow(positions[i][2] - avg_value, 2.)
        sigma = (deviation_sum / len(positions)) ** 0.5
        # Show information
        self.gcode.respond_info(
            "probe accuracy results: maximum %.6f, minimum %.6f, range %.6f, "
            "average %.6f, median %.6f, standard deviation %.6f" % (
            max_value, min_value, range_value, avg_value, median, sigma))
    def probe_calibrate_finalize(self, kin_pos):
        if kin_pos is None:
            return
        z_offset = self.probe_calibrate_z - kin_pos[2]
        self.gcode.respond_info(
            "%s: z_offset: %.3f\n"
            "The SAVE_CONFIG command will update the printer config file\n"
            "with the above and restart the printer." % (self.name, z_offset))
        configfile = self.printer.lookup_object('configfile')
        configfile.set(self.name, 'z_offset', "%.3f" % (z_offset,))
    cmd_PROBE_CALIBRATE_help = "Calibrate the probe's z_offset"
    def cmd_PROBE_CALIBRATE(self, params):
        manual_probe.verify_no_manual_probe(self.printer)
        # Perform initial probe
        lift_speed = self.get_lift_speed(params)
        curpos = self.run_probe(params)
        # Move away from the bed
        self.probe_calibrate_z = curpos[2]
        curpos[2] += 5.
        self._move(curpos, lift_speed)
        # Move the nozzle over the probe point
        curpos[0] += self.x_offset
        curpos[1] += self.y_offset
        self._move(curpos, self.speed)
        # Start manual probe
        manual_probe.ManualProbeHelper(self.printer, params,
                                       self.probe_calibrate_finalize)

# Endstop wrapper that enables probe specific features
class ProbeEndstopWrapper:
    def __init__(self, config):
        self.printer = config.get_printer()
        self.gcode = self.printer.lookup_object('gcode')
        self.position_endstop = config.getfloat('z_offset')
        gcode_macro = self.printer.try_load_module(config, 'gcode_macro')
        self.activate_gcode = gcode_macro.load_template(
            config, 'activate_gcode', '')
        self.deactivate_gcode = gcode_macro.load_template(
            config, 'deactivate_gcode', '')
        # Create an "endstop" object to handle the probe pin
        ppins = self.printer.lookup_object('pins')
        pin = config.get('pin')
        pin_params = ppins.lookup_pin(pin, can_invert=True, can_pullup=True)
        mcu = pin_params['chip']
        mcu.register_config_callback(self._build_config)
        self.mcu_endstop = mcu.setup_pin('endstop', pin_params)
        # Wrappers
        self.get_mcu = self.mcu_endstop.get_mcu
        self.add_stepper = self.mcu_endstop.add_stepper
        self.get_steppers = self.mcu_endstop.get_steppers
        self.home_start = self.mcu_endstop.home_start
        self.home_wait = self.mcu_endstop.home_wait
        self.query_endstop = self.mcu_endstop.query_endstop
        self.TimeoutError = self.mcu_endstop.TimeoutError
    def _build_config(self):
        kin = self.printer.lookup_object('toolhead').get_kinematics()
        for stepper in kin.get_steppers():
            if stepper.is_active_axis('z'):
                self.add_stepper(stepper)
    def home_prepare(self):
        toolhead = self.printer.lookup_object('toolhead')
        start_pos = toolhead.get_position()
        self.activate_gcode.run_gcode_from_command()
        if toolhead.get_position()[:3] != start_pos[:3]:
            raise homing.CommandError(
                "Toolhead moved during probe activate_gcode script")
        self.mcu_endstop.home_prepare()
    def home_finalize(self):
        toolhead = self.printer.lookup_object('toolhead')
        start_pos = toolhead.get_position()
        self.deactivate_gcode.run_gcode_from_command()
        if toolhead.get_position()[:3] != start_pos[:3]:
            raise homing.CommandError(
                "Toolhead moved during probe deactivate_gcode script")
        self.mcu_endstop.home_finalize()
    def get_position_endstop(self):
        return self.position_endstop

# Helper code that can probe a series of points and report the
# position at each point.
class ProbePointsHelper:
    def __init__(self, config, finalize_callback, default_points=None):
        self.printer = config.get_printer()
        self.finalize_callback = finalize_callback
        self.probe_points = default_points
        self.name = config.get_name()
        self.gcode = self.printer.lookup_object('gcode')
        # Read config settings
        if default_points is None or config.get('points', None) is not None:
            points = config.get('points').split('\n')
            try:
                points = [line.split(',', 1) for line in points if line.strip()]
                self.probe_points = [(float(p[0].strip()), float(p[1].strip()))
                                     for p in points]
            except:
                raise config.error("Unable to parse probe points in %s" % (
                    self.name))
        self.horizontal_move_z = config.getfloat('horizontal_move_z', 5.)
        self.speed = config.getfloat('speed', 50., above=0.)
        self.use_offsets = False
        # Internal probing state
        self.probe_offsets = (0., 0., 0.)
        self.results = []
        self.retract_speed = 5.
    def minimum_points(self,n):
        if len(self.probe_points) < n:
            raise self.printer.config_error(
                "Need at least %d probe points for %s" % (n, self.name))
    def use_xy_offsets(self, use_offsets):
        self.use_offsets = use_offsets
    def get_lift_speed(self):
        return self.retract_speed
    def _move_next(self):
        toolhead = self.printer.lookup_object('toolhead')
        # Lift toolhead
        curpos = toolhead.get_position()
        curpos[2] = self.horizontal_move_z
        toolhead.move(curpos, self.retract_speed)
        # Check if done probing
        if len(self.results) >= len(self.probe_points):
            self.gcode.reset_last_position()
            toolhead.get_last_move_time()
            res = self.finalize_callback(self.probe_offsets, self.results)
            if res != "retry":
                return True
            self.results = []
        # Move to next XY probe point
        curpos[:2] = self.probe_points[len(self.results)]
        if self.use_offsets:
            curpos[0] -= self.probe_offsets[0]
            curpos[1] -= self.probe_offsets[1]
        toolhead.move(curpos, self.speed)
        self.gcode.reset_last_position()
        return False
    def start_probe(self, params):
        manual_probe.verify_no_manual_probe(self.printer)
        # Lookup objects
        probe = self.printer.lookup_object('probe', None)
        method = self.gcode.get_str('METHOD', params, 'automatic').lower()
        self.results = []
        if probe is None or method != 'automatic':
            # Manual probe
            self.probe_offsets = (0., 0., 0.)
            self._manual_probe_start()
            return
        else:
            self.retract_speed = probe.retract_speed
        # Perform automatic probing
<<<<<<< HEAD
        self.lift_speed = probe.get_lift_speed(params)
=======
>>>>>>> 386efb7c
        self.probe_offsets = probe.get_offsets()
        if self.horizontal_move_z < self.probe_offsets[2]:
            raise self.gcode.error("horizontal_move_z can't be less than"
                                   " probe's z_offset")
        first = True
        while 1:
            done = self._move_next()
            if done:
                probe.finalize_probe()
                break
            pos = probe.run_probe(params, need_deploy = first,
                                  need_stow = False)
            first = False
            self.results.append(pos)
    def _manual_probe_start(self):
        done = self._move_next()
        if not done:
            manual_probe.ManualProbeHelper(self.printer, {},
                                           self._manual_probe_finalize)
    def _manual_probe_finalize(self, kin_pos):
        if kin_pos is None:
            return
        self.results.append(kin_pos)
        self._manual_probe_start()

def load_config(config):
    return PrinterProbe(config, ProbeEndstopWrapper(config))<|MERGE_RESOLUTION|>--- conflicted
+++ resolved
@@ -17,13 +17,8 @@
         self.printer = config.get_printer()
         self.name = config.get_name()
         self.mcu_probe = mcu_probe
-<<<<<<< HEAD
         self.speed = config.getfloat('speed', 5.0, above=0.)
         self.lift_speed = config.getfloat('lift_speed', self.speed, above=0.)
-=======
-        self.speed = config.getfloat('speed', 5.0)
-        self.retract_speed = config.getfloat('retract_speed', self.speed)
->>>>>>> 386efb7c
         self.x_offset = config.getfloat('x_offset', 0.)
         self.y_offset = config.getfloat('y_offset', 0.)
         self.z_offset = config.getfloat('z_offset')
@@ -71,6 +66,7 @@
         return self.lift_speed
     def get_offsets(self):
         return self.x_offset, self.y_offset, self.z_offset
+
     def _probe(self, speed, need_deploy=True, need_stow=True):
         toolhead = self.printer.lookup_object('toolhead')
         homing_state = homing.Homing(self.printer)
@@ -105,6 +101,7 @@
         count = float(len(positions))
         return [sum([pos[i] for pos in positions]) / count
                 for i in range(3)]
+
     def _calc_median(self, positions):
         z_sorted = sorted(positions, key=(lambda p: p[2]))
         middle = len(positions) // 2
@@ -112,16 +109,12 @@
             # odd number of samples
             return z_sorted[middle]
         # even number of samples
-        return self._calc_mean(z_sorted[middle-1:middle+1])
+        return self._calc_mean(z_sorted[middle - 1:middle + 1])
+
     def run_probe(self, params={}, need_deploy=True, need_stow=True):
         speed = self.gcode.get_float(
             "PROBE_SPEED", params, self.speed, above=0.)
-<<<<<<< HEAD
         lift_speed = self.get_lift_speed(params)
-=======
-        retract_speed = self.gcode.get_float(
-            "PROBE_RETRACT_SPEED", params, self.retract_speed, above=0.)
->>>>>>> 386efb7c
         sample_count = self.gcode.get_int(
             "SAMPLES", params, self.sample_count, minval=1)
         sample_retract_dist = self.gcode.get_float(
@@ -139,7 +132,7 @@
             tmp_stow = need_stow and (len(positions) == sample_count - 1)
             # Probe position
             pos = self._probe(speed,
-                              need_deploy = tmp_deploy, need_stow = tmp_stow)
+                              need_deploy=tmp_deploy, need_stow=tmp_stow)
             positions.append(pos)
             # Check samples tolerance
             z_positions = [p[2] for p in positions]
@@ -154,15 +147,12 @@
             # Retract
             if len(positions) <= sample_count:
                 liftpos = [None, None, pos[2] + sample_retract_dist]
-<<<<<<< HEAD
                 self._move(liftpos, lift_speed)
-=======
-                self._move(liftpos, retract_speed)
->>>>>>> 386efb7c
         # Calculate and return result
         if samples_result == 'median':
             return self._calc_median(positions)
         return self._calc_mean(positions)
+
     def finalize_probe(self):
         endstops = [(self.mcu_probe, "probe")]
         probe_instance, name = endstops[0]
@@ -177,11 +167,15 @@
                     error = str(e)
         if error is not None:
             raise homing.CommandError(error)
+
     cmd_PROBE_help = "Probe Z-height at current XY position"
+
     def cmd_PROBE(self, params):
         pos = self.run_probe(params)
         self.gcode.respond_info("Result is z=%.6f" % (pos[2],))
+
     cmd_QUERY_PROBE_help = "Return the status of the z-probe"
+
     def cmd_QUERY_PROBE(self, params):
         toolhead = self.printer.lookup_object('toolhead')
         print_time = toolhead.get_last_move_time()
@@ -190,16 +184,9 @@
             "probe: %s" % (["open", "TRIGGERED"][not not res],))
     cmd_PROBE_ACCURACY_help = "Probe Z-height accuracy at current XY position"
     def cmd_PROBE_ACCURACY(self, params):
-<<<<<<< HEAD
         speed = self.gcode.get_float("PROBE_SPEED", params,
                                      self.speed, above=0.)
         lift_speed = self.get_lift_speed(params)
-=======
-        speed = self.gcode.get_float(
-            "PROBE_SPEED", params, self.speed, above=0.)
-        retract_speed = self.gcode.get_float(
-            "PROBE_RETRACT_SPEED", params, self.retract_speed, above=0.)
->>>>>>> 386efb7c
         sample_count = self.gcode.get_int("SAMPLES", params, 10, minval=1)
         speed = self.gcode.get_float(
             "PROBE_SPEED", params, self.speed, above=0.)
@@ -220,15 +207,11 @@
             tmp_stow = len(positions) == (sample_count - 1)
             # Probe position
             pos = self._probe(speed,
-                              need_deploy = tmp_deploy, need_stow = tmp_stow)
+                              need_deploy=tmp_deploy, need_stow=tmp_stow)
             positions.append(pos)
             # Retract
             liftpos = [None, None, pos[2] + sample_retract_dist]
-<<<<<<< HEAD
             self._move(liftpos, lift_speed)
-=======
-            self._move(liftpos, retract_speed)
->>>>>>> 386efb7c
         # Calculate maximum, minimum and average values
         max_value = max([p[2] for p in positions])
         min_value = min([p[2] for p in positions])
@@ -346,9 +329,9 @@
         self.speed = config.getfloat('speed', 50., above=0.)
         self.use_offsets = False
         # Internal probing state
+        self.lift_speed = self.speed
         self.probe_offsets = (0., 0., 0.)
         self.results = []
-        self.retract_speed = 5.
     def minimum_points(self,n):
         if len(self.probe_points) < n:
             raise self.printer.config_error(
@@ -356,13 +339,17 @@
     def use_xy_offsets(self, use_offsets):
         self.use_offsets = use_offsets
     def get_lift_speed(self):
-        return self.retract_speed
+        return self.lift_speed
     def _move_next(self):
         toolhead = self.printer.lookup_object('toolhead')
         # Lift toolhead
+        speed = self.lift_speed
+        if not self.results:
+            # Use full speed to first probe position
+            speed = self.speed
         curpos = toolhead.get_position()
         curpos[2] = self.horizontal_move_z
-        toolhead.move(curpos, self.retract_speed)
+        toolhead.move(curpos, speed)
         # Check if done probing
         if len(self.results) >= len(self.probe_points):
             self.gcode.reset_last_position()
@@ -387,16 +374,12 @@
         self.results = []
         if probe is None or method != 'automatic':
             # Manual probe
+            self.lift_speed = self.speed
             self.probe_offsets = (0., 0., 0.)
             self._manual_probe_start()
             return
-        else:
-            self.retract_speed = probe.retract_speed
         # Perform automatic probing
-<<<<<<< HEAD
         self.lift_speed = probe.get_lift_speed(params)
-=======
->>>>>>> 386efb7c
         self.probe_offsets = probe.get_offsets()
         if self.horizontal_move_z < self.probe_offsets[2]:
             raise self.gcode.error("horizontal_move_z can't be less than"
@@ -407,8 +390,8 @@
             if done:
                 probe.finalize_probe()
                 break
-            pos = probe.run_probe(params, need_deploy = first,
-                                  need_stow = False)
+            pos = probe.run_probe(params, need_deploy=first,
+                                  need_stow=False)
             first = False
             self.results.append(pos)
     def _manual_probe_start(self):

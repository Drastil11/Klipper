--- conflicted
+++ resolved
@@ -231,11 +231,8 @@
         temp_diff = target_temp - smoothed_temp
         return (abs(temp_diff) > PID_SETTLE_DELTA
                 or abs(self.prev_der) > PID_SETTLE_SLOPE)
-<<<<<<< HEAD
-=======
     def get_type(self):
         return 'pid'
->>>>>>> c316b8bd
 
 
 ######################################################################
@@ -286,11 +283,8 @@
         temp_diff = target_temp - smoothed_temp
         return (abs(temp_diff) > PID_SETTLE_DELTA
                 or abs(self.d1) > PID_SETTLE_SLOPE)
-<<<<<<< HEAD
-=======
     def get_type(self):
         return 'pid_v'
->>>>>>> c316b8bd
 
 
 ######################################################################

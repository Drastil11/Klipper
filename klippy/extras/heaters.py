# Tracking of PWM controlled heaters and their temperature control
#
# Copyright (C) 2016-2020  Kevin O'Connor <kevin@koconnor.net>
#
# This file may be distributed under the terms of the GNU GPLv3 license.
import logging, threading


######################################################################
# Heater
######################################################################

KELVIN_TO_CELSIUS = -273.15
MAX_HEAT_TIME = 5.0
AMBIENT_TEMP = 25.
PID_PARAM_BASE = 255.

class Heater:
    def __init__(self, config, sensor):
        self.printer = config.get_printer()
        self.name = config.get_name().split()[-1]
        # Setup sensor
        self.sensor = sensor
        self.min_temp = config.getfloat('min_temp', minval=KELVIN_TO_CELSIUS)
        self.max_temp = config.getfloat('max_temp', above=self.min_temp)
        self.sensor.setup_minmax(self.min_temp, self.max_temp)
        self.sensor.setup_callback(self.temperature_callback)
        self.pwm_delay = self.sensor.get_report_time_delta()
        # Setup temperature checks
        self.min_extrude_temp = config.getfloat(
            'min_extrude_temp', 170.,
            minval=self.min_temp, maxval=self.max_temp)
        is_fileoutput = (self.printer.get_start_args().get('debugoutput')
                         is not None)
        self.can_extrude = self.min_extrude_temp <= 0. or is_fileoutput
        self.max_power = config.getfloat('max_power', 1., above=0., maxval=1.)
        self.smooth_time = config.getfloat('smooth_time', 2., above=0.)
        self.inv_smooth_time = 1. / self.smooth_time
        self.lock = threading.Lock()
        self.last_temp = self.smoothed_temp = self.target_temp = 0.
        self.last_temp_time = 0.
        # pwm caching
        self.next_pwm_time = 0.
        self.last_pwm_value = 0.
        # Setup control algorithm sub-class
        algos = {'watermark': ControlBangBang, 'pid': ControlPID}
        algo = config.getchoice('control', algos)
        self.control = algo(self, config)
        # Setup output heater pin
        heater_pin = config.get('heater_pin')
        ppins = self.printer.lookup_object('pins')
        self.mcu_pwm = ppins.setup_pin('pwm', heater_pin)
        pwm_cycle_time = config.getfloat('pwm_cycle_time', 0.100, above=0.,
                                         maxval=self.pwm_delay)
        self.mcu_pwm.setup_cycle_time(pwm_cycle_time)
        self.mcu_pwm.setup_max_duration(MAX_HEAT_TIME)
        # Load additional modules
        self.printer.load_object(config, "verify_heater %s" % (self.name,))
        self.printer.load_object(config, "pid_calibrate")
        gcode = self.printer.lookup_object("gcode")
        gcode.register_mux_command("SET_HEATER_TEMPERATURE", "HEATER",
                                   self.name, self.cmd_SET_HEATER_TEMPERATURE,
                                   desc=self.cmd_SET_HEATER_TEMPERATURE_help)
    def set_pwm(self, read_time, value):
        if self.target_temp <= 0.:
            value = 0.
        if ((read_time < self.next_pwm_time or not self.last_pwm_value)
            and abs(value - self.last_pwm_value) < 0.05):
            # No significant change in value - can suppress update
            return
        pwm_time = read_time + self.pwm_delay
        self.next_pwm_time = pwm_time + 0.75 * MAX_HEAT_TIME
        self.last_pwm_value = value
        self.mcu_pwm.set_pwm(pwm_time, value)
        #logging.debug("%s: pwm=%.3f@%.3f (from %.3f@%.3f [%.3f])",
        #              self.name, value, pwm_time,
        #              self.last_temp, self.last_temp_time, self.target_temp)
    def temperature_callback(self, read_time, temp):
        with self.lock:
            time_diff = read_time - self.last_temp_time
            self.last_temp = temp
            self.last_temp_time = read_time
            self.control.temperature_update(read_time, temp, self.target_temp)
            temp_diff = temp - self.smoothed_temp
            adj_time = min(time_diff * self.inv_smooth_time, 1.)
            self.smoothed_temp += temp_diff * adj_time
            self.can_extrude = (self.smoothed_temp >= self.min_extrude_temp)
        #logging.debug("temp: %.3f %f = %f", read_time, temp)
    # External commands
    def get_pwm_delay(self):
        return self.pwm_delay
    def get_max_power(self):
        return self.max_power
    def get_smooth_time(self):
        return self.smooth_time
    def set_temp(self, degrees):
        if degrees and (degrees < self.min_temp or degrees > self.max_temp):
            raise self.printer.command_error(
                "Requested temperature (%.1f) out of range (%.1f:%.1f)"
                % (degrees, self.min_temp, self.max_temp))
        with self.lock:
            self.target_temp = degrees
    def get_temp(self, eventtime):
        print_time = self.mcu_pwm.get_mcu().estimated_print_time(eventtime) - 5.
        with self.lock:
            if self.last_temp_time < print_time:
                return 0., self.target_temp
            return self.smoothed_temp, self.target_temp
    def check_busy(self, eventtime):
        with self.lock:
            return self.control.check_busy(
                eventtime, self.smoothed_temp, self.target_temp)
    def set_control(self, control):
        with self.lock:
            old_control = self.control
            self.control = control
            self.target_temp = 0.
        return old_control
    def alter_target(self, target_temp):
        if target_temp:
            target_temp = max(self.min_temp, min(self.max_temp, target_temp))
        self.target_temp = target_temp
    def stats(self, eventtime):
        with self.lock:
            target_temp = self.target_temp
            last_temp = self.last_temp
            last_pwm_value = self.last_pwm_value
        is_active = target_temp or last_temp > 50.
        return is_active, '%s: target=%.0f temp=%.1f pwm=%.3f' % (
            self.name, target_temp, last_temp, last_pwm_value)
    def get_status(self, eventtime):
        with self.lock:
            target_temp = self.target_temp
            smoothed_temp = self.smoothed_temp
            last_pwm_value = self.last_pwm_value
        return {'temperature': smoothed_temp, 'target': target_temp,
                'power': last_pwm_value}
    cmd_SET_HEATER_TEMPERATURE_help = "Sets a heater temperature"
    def cmd_SET_HEATER_TEMPERATURE(self, gcmd):
        temp = gcmd.get_float('TARGET', 0.)
        self.set_temp(temp)


######################################################################
# Bang-bang control algo
######################################################################

class ControlBangBang:
    def __init__(self, heater, config):
        self.heater = heater
        self.heater_max_power = heater.get_max_power()
        self.max_delta = config.getfloat('max_delta', 2.0, above=0.)
        self.heating = False
    def temperature_update(self, read_time, temp, target_temp):
        if self.heating and temp >= target_temp+self.max_delta:
            self.heating = False
        elif not self.heating and temp <= target_temp-self.max_delta:
            self.heating = True
        if self.heating:
            self.heater.set_pwm(read_time, self.heater_max_power)
        else:
            self.heater.set_pwm(read_time, 0.)
    def check_busy(self, eventtime, smoothed_temp, target_temp):
        return smoothed_temp < target_temp-self.max_delta


######################################################################
# Proportional Integral Derivative (PID) control algo
######################################################################

PID_SETTLE_DELTA = 1.
PID_SETTLE_SLOPE = .1

class ControlPID:
    def __init__(self, heater, config):
        self.heater = heater
        self.heater_max_power = heater.get_max_power()
        self.Kp = config.getfloat('pid_Kp') / PID_PARAM_BASE
        self.Ki = config.getfloat('pid_Ki') / PID_PARAM_BASE
        self.Kd = config.getfloat('pid_Kd') / PID_PARAM_BASE
        self.min_deriv_time = heater.get_smooth_time()
        imax = config.getfloat('pid_integral_max', self.heater_max_power,
                               minval=0.)
        self.temp_integ_max = 0.
        if self.Ki:
            self.temp_integ_max = imax / self.Ki
        self.prev_temp = AMBIENT_TEMP
        self.prev_temp_time = 0.
        self.prev_temp_deriv = 0.
        self.prev_temp_integ = 0.
    def temperature_update(self, read_time, temp, target_temp):
        time_diff = read_time - self.prev_temp_time
        # Calculate change of temperature
        temp_diff = temp - self.prev_temp
        if time_diff >= self.min_deriv_time:
            temp_deriv = temp_diff / time_diff
        else:
            temp_deriv = (self.prev_temp_deriv * (self.min_deriv_time-time_diff)
                          + temp_diff) / self.min_deriv_time
        # Calculate accumulated temperature "error"
        temp_err = target_temp - temp
        temp_integ = self.prev_temp_integ + temp_err * time_diff
        temp_integ = max(0., min(self.temp_integ_max, temp_integ))
        # Calculate output
        co = self.Kp*temp_err + self.Ki*temp_integ - self.Kd*temp_deriv
        #logging.debug("pid: %f@%.3f -> diff=%f deriv=%f err=%f integ=%f co=%d",
        #    temp, read_time, temp_diff, temp_deriv, temp_err, temp_integ, co)
        bounded_co = max(0., min(self.heater_max_power, co))
        self.heater.set_pwm(read_time, bounded_co)
        # Store state for next measurement
        self.prev_temp = temp
        self.prev_temp_time = read_time
        self.prev_temp_deriv = temp_deriv
        if co == bounded_co:
            self.prev_temp_integ = temp_integ
    def check_busy(self, eventtime, smoothed_temp, target_temp):
        temp_diff = target_temp - smoothed_temp
        return (abs(temp_diff) > PID_SETTLE_DELTA
                or abs(self.prev_temp_deriv) > PID_SETTLE_SLOPE)


######################################################################
# Sensor and heater lookup
######################################################################

class PrinterHeaters:
    def __init__(self, config):
        self.printer = config.get_printer()
        self.sensor_factories = {}
        self.heaters = {}
        self.gcode_id_to_sensor = {}
        self.available_heaters = []
        self.available_sensors = []
        self.has_started = False
        self.printer.register_event_handler("klippy:ready", self._handle_ready)
        self.printer.register_event_handler("gcode:request_restart",
                                            self.turn_off_all_heaters)
        # Register commands
        gcode = self.printer.lookup_object('gcode')
        gcode.register_command("TURN_OFF_HEATERS", self.cmd_TURN_OFF_HEATERS,
                               desc=self.cmd_TURN_OFF_HEATERS_help)
        gcode.register_command("M105", self.cmd_M105, when_not_ready=True)
        gcode.register_command("TEMPERATURE_WAIT", self.cmd_TEMPERATURE_WAIT,
                               desc=self.cmd_TEMPERATURE_WAIT_help)
    def add_sensor_factory(self, sensor_type, sensor_factory):
        self.sensor_factories[sensor_type] = sensor_factory
    def setup_heater(self, config, gcode_id=None):
        heater_name = config.get_name().split()[-1]
        if heater_name in self.heaters:
            raise config.error("Heater %s already registered" % (heater_name,))
        # Setup sensor
        sensor = self.setup_sensor(config)
        # Create heater
        self.heaters[heater_name] = heater = Heater(config, sensor)
        self.register_sensor(config, heater, gcode_id)
        self.available_heaters.append(config.get_name())
        return heater
    def get_all_heaters(self):
        return self.available_heaters
    def lookup_heater(self, heater_name):
        if heater_name not in self.heaters:
            raise self.printer.config_error(
                "Unknown heater '%s'" % (heater_name,))
        return self.heaters[heater_name]
    def setup_sensor(self, config):
        modules = ["thermistor", "adc_temperature", "spi_temperature",
<<<<<<< HEAD
                   "bme280", "htu21d", "lm75", "ds18b20"]
=======
                   "bme280", "htu21d", "lm75", "rpi_temperature",
                   "temperature_mcu", "ds18b20"]
>>>>>>> 6b115828
        for module_name in modules:
            self.printer.load_object(config, module_name)
        sensor_type = config.get('sensor_type')
        if sensor_type not in self.sensor_factories:
            raise self.printer.config_error(
                "Unknown temperature sensor '%s'" % (sensor_type,))
        return self.sensor_factories[sensor_type](config)
    def register_sensor(self, config, psensor, gcode_id=None):
        self.available_sensors.append(config.get_name())
        if gcode_id is None:
            gcode_id = config.get('gcode_id', None)
            if gcode_id is None:
                return
        if gcode_id in self.gcode_id_to_sensor:
            raise self.printer.config_error(
                "G-Code sensor id %s already registered" % (gcode_id,))
        self.gcode_id_to_sensor[gcode_id] = psensor
    def get_status(self, eventtime):
        return {'available_heaters': self.available_heaters,
                'available_sensors': self.available_sensors}
    def turn_off_all_heaters(self, print_time=0.):
        for heater in self.heaters.values():
            heater.set_temp(0.)
    cmd_TURN_OFF_HEATERS_help = "Turn off all heaters"
    def cmd_TURN_OFF_HEATERS(self, gcmd):
        self.turn_off_all_heaters()
    # G-Code M105 temperature reporting
    def _handle_ready(self):
        self.has_started = True
    def _get_temp(self, eventtime):
        # Tn:XXX /YYY B:XXX /YYY
        out = []
        if self.has_started:
            for gcode_id, sensor in sorted(self.gcode_id_to_sensor.items()):
                cur, target = sensor.get_temp(eventtime)
                out.append("%s:%.1f /%.1f" % (gcode_id, cur, target))
        if not out:
            return "T:0"
        return " ".join(out)
    def cmd_M105(self, gcmd):
        # Get Extruder Temperature
        reactor = self.printer.get_reactor()
        msg = self._get_temp(reactor.monotonic())
        did_ack = gcmd.ack(msg)
        if not did_ack:
            gcmd.respond_raw(msg)
    def wait_for_temperature(self, heater):
        # Helper to wait on heater.check_busy() and report M105 temperatures
        if self.printer.get_start_args().get('debugoutput') is not None:
            return
        toolhead = self.printer.lookup_object("toolhead")
        gcode = self.printer.lookup_object("gcode")
        reactor = self.printer.get_reactor()
        eventtime = reactor.monotonic()
        while not self.printer.is_shutdown() and heater.check_busy(eventtime):
            print_time = toolhead.get_last_move_time()
            gcode.respond_raw(self._get_temp(eventtime))
            eventtime = reactor.pause(eventtime + 1.)
    cmd_TEMPERATURE_WAIT_help = "Wait for a temperature on a sensor"
    def cmd_TEMPERATURE_WAIT(self, gcmd):
        sensor_name = gcmd.get('SENSOR')
        if sensor_name not in self.available_sensors:
            raise gcmd.error("Unknown sensor '%s'" % (sensor_name,))
        min_temp = gcmd.get_float('MINIMUM', float('-inf'))
        max_temp = gcmd.get_float('MAXIMUM', float('inf'), above=min_temp)
        if min_temp == float('-inf') and max_temp == float('inf'):
            raise gcmd.error(
                "Error on 'TEMPERATURE_WAIT': missing MINIMUM or MAXIMUM.")
        if self.printer.get_start_args().get('debugoutput') is not None:
            return
        if sensor_name in self.heaters:
            sensor = self.heaters[sensor_name]
        else:
            sensor = self.printer.lookup_object(sensor_name)
        toolhead = self.printer.lookup_object("toolhead")
        reactor = self.printer.get_reactor()
        eventtime = reactor.monotonic()
        while not self.printer.is_shutdown():
            temp, target = sensor.get_temp(eventtime)
            if temp >= min_temp and temp <= max_temp:
                return
            print_time = toolhead.get_last_move_time()
            gcmd.respond_raw(self._get_temp(eventtime))
            eventtime = reactor.pause(eventtime + 1.)

def load_config(config):
    return PrinterHeaters(config)<|MERGE_RESOLUTION|>--- conflicted
+++ resolved
@@ -264,12 +264,9 @@
         return self.heaters[heater_name]
     def setup_sensor(self, config):
         modules = ["thermistor", "adc_temperature", "spi_temperature",
-<<<<<<< HEAD
-                   "bme280", "htu21d", "lm75", "ds18b20"]
-=======
                    "bme280", "htu21d", "lm75", "rpi_temperature",
                    "temperature_mcu", "ds18b20"]
->>>>>>> 6b115828
+
         for module_name in modules:
             self.printer.load_object(config, module_name)
         sensor_type = config.get('sensor_type')

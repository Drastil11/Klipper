# Common helper code for TMC stepper drivers
#
# Copyright (C) 2018-2020  Kevin O'Connor <kevin@koconnor.net>
#
# This file may be distributed under the terms of the GNU GPLv3 license.
import logging, collections
import stepper


######################################################################
# Field helpers
######################################################################

# Return the position of the first bit set in a mask
def ffs(mask):
    return (mask & -mask).bit_length() - 1

class FieldHelper:
    def __init__(self, all_fields, signed_fields=[], field_formatters={},
                 registers=None):
        self.all_fields = all_fields
        self.signed_fields = {sf: 1 for sf in signed_fields}
        self.field_formatters = field_formatters
        self.registers = registers
        if self.registers is None:
            self.registers = collections.OrderedDict()
        self.field_to_register = { f: r for r, fields in self.all_fields.items()
                                   for f in fields }
    def lookup_register(self, field_name, default=None):
        return self.field_to_register.get(field_name, default)
    def get_field(self, field_name, reg_value=None, reg_name=None):
        # Returns value of the register field
        if reg_name is None:
            reg_name = self.field_to_register[field_name]
        if reg_value is None:
            reg_value = self.registers.get(reg_name, 0)
        mask = self.all_fields[reg_name][field_name]
        field_value = (reg_value & mask) >> ffs(mask)
        if field_name in self.signed_fields and ((reg_value & mask)<<1) > mask:
            field_value -= (1 << field_value.bit_length())
        return field_value
    def set_field(self, field_name, field_value, reg_value=None, reg_name=None):
        # Returns register value with field bits filled with supplied value
        if reg_name is None:
            reg_name = self.field_to_register[field_name]
        if reg_value is None:
            reg_value = self.registers.get(reg_name, 0)
        mask = self.all_fields[reg_name][field_name]
        new_value = (reg_value & ~mask) | ((field_value << ffs(mask)) & mask)
        self.registers[reg_name] = new_value
        return new_value
    def set_config_field(self, config, field_name, default):
        # Allow a field to be set from the config file
        config_name = "driver_" + field_name.upper()
        reg_name = self.field_to_register[field_name]
        mask = self.all_fields[reg_name][field_name]
        maxval = mask >> ffs(mask)
        if maxval == 1:
            val = config.getboolean(config_name, default)
        elif field_name in self.signed_fields:
            val = config.getint(config_name, default,
                                minval=-(maxval//2 + 1), maxval=maxval//2)
        else:
            val = config.getint(config_name, default, minval=0, maxval=maxval)
        return self.set_field(field_name, val)
    def pretty_format(self, reg_name, reg_value):
        # Provide a string description of a register
        reg_fields = self.all_fields.get(reg_name, {})
        reg_fields = sorted([(mask, name) for name, mask in reg_fields.items()])
        fields = []
        for mask, field_name in reg_fields:
            field_value = self.get_field(field_name, reg_value, reg_name)
            sval = self.field_formatters.get(field_name, str)(field_value)
            if sval and sval != "0":
                fields.append(" %s=%s" % (field_name, sval))
        return "%-11s %08x%s" % (reg_name + ":", reg_value, "".join(fields))


######################################################################
# Periodic error checking
######################################################################

class TMCErrorCheck:
    def __init__(self, config, mcu_tmc):
        self.printer = config.get_printer()
        name_parts = config.get_name().split()
        self.stepper_name = ' '.join(name_parts[1:])
        self.mcu_tmc = mcu_tmc
        self.fields = mcu_tmc.get_fields()
        self.check_timer = None
        # Setup for GSTAT query
        reg_name = self.fields.lookup_register("drv_err")
        if reg_name is not None:
            self.gstat_reg_info = [0, reg_name, 0xffffffff, 0xffffffff, 0]
        else:
            self.gstat_reg_info = None
        self.clear_gstat = True
        # Setup for DRV_STATUS query
        self.irun_field = "irun"
        reg_name = "DRV_STATUS"
        mask = err_mask = cs_actual_mask = 0
        if name_parts[0] == 'tmc2130':
            # TMC2130 driver quirks
            self.clear_gstat = False
            cs_actual_mask = self.fields.all_fields[reg_name]["cs_actual"]
        elif name_parts[0] == 'tmc2660':
            # TMC2660 driver quirks
            self.irun_field = "cs"
            reg_name = "READRSP@RDSEL2"
            cs_actual_mask = self.fields.all_fields[reg_name]["se"]
        err_fields = ["ot", "s2ga", "s2gb", "s2vsa", "s2vsb"]
        warn_fields = ["otpw", "t120", "t143", "t150", "t157"]
        for f in err_fields + warn_fields:
            if f in self.fields.all_fields[reg_name]:
                mask |= self.fields.all_fields[reg_name][f]
                if f in err_fields:
                    err_mask |= self.fields.all_fields[reg_name][f]
        self.drv_status_reg_info = [0, reg_name, mask, err_mask, cs_actual_mask]
    def _query_register(self, reg_info, try_clear=False):
        last_value, reg_name, mask, err_mask, cs_actual_mask = reg_info
        cleared_flags = 0
        count = 0
        while 1:
            try:
                val = self.mcu_tmc.get_register(reg_name)
            except self.printer.command_error as e:
                count += 1
                if count < 3 and str(e).startswith("Unable to read tmc uart"):
                    # Allow more retries on a TMC UART read error
                    reactor = self.printer.get_reactor()
                    reactor.pause(reactor.monotonic() + 0.050)
                    continue
                raise
            if val & mask != last_value & mask:
                fmt = self.fields.pretty_format(reg_name, val)
                logging.info("TMC '%s' reports %s", self.stepper_name, fmt)
                reg_info[0] = last_value = val
            if not val & err_mask:
                if not cs_actual_mask or val & cs_actual_mask:
                    break
                irun = self.fields.get_field(self.irun_field)
                if self.check_timer is None or irun < 4:
                    break
                if (self.irun_field == "irun"
                    and not self.fields.get_field("ihold")):
                    break
                # CS_ACTUAL field of zero - indicates a driver reset
            count += 1
            if count >= 3:
                fmt = self.fields.pretty_format(reg_name, val)
                raise self.printer.command_error("TMC '%s' reports error: %s"
                                                 % (self.stepper_name, fmt))
            if try_clear and val & err_mask:
                try_clear = False
                cleared_flags |= val & err_mask
                self.mcu_tmc.set_register(reg_name, val & err_mask)
        return cleared_flags
    def _do_periodic_check(self, eventtime):
        try:
            self._query_register(self.drv_status_reg_info)
            if self.gstat_reg_info is not None:
                self._query_register(self.gstat_reg_info)
        except self.printer.command_error as e:
            self.printer.invoke_shutdown(str(e))
            return self.printer.get_reactor().NEVER
        return eventtime + 1.
    def stop_checks(self):
        if self.check_timer is None:
            return
        self.printer.get_reactor().unregister_timer(self.check_timer)
        self.check_timer = None
    def start_checks(self):
        if self.check_timer is not None:
            self.stop_checks()
        cleared_flags = 0
        self._query_register(self.drv_status_reg_info)
        if self.gstat_reg_info is not None:
            cleared_flags = self._query_register(self.gstat_reg_info,
                                                 try_clear=self.clear_gstat)
        reactor = self.printer.get_reactor()
        curtime = reactor.monotonic()
        self.check_timer = reactor.register_timer(self._do_periodic_check,
                                                  curtime + 1.)
        if cleared_flags:
            reset_mask = self.fields.all_fields["GSTAT"]["reset"]
            if cleared_flags & reset_mask:
                return True
        return False


######################################################################
# G-Code command helpers
######################################################################

class TMCCommandHelper:
    def __init__(self, config, mcu_tmc, current_helper):
        self.printer = config.get_printer()
        self.stepper_name = ' '.join(config.get_name().split()[1:])
        self.name = config.get_name().split()[-1]
        self.mcu_tmc = mcu_tmc
        self.current_helper = current_helper
        self.echeck_helper = TMCErrorCheck(config, mcu_tmc)
        self.fields = mcu_tmc.get_fields()
        self.read_registers = self.read_translate = None
        self.toff = None
        self.mcu_phase_offset = None
        self.stepper = None
        self.stepper_enable = self.printer.load_object(config, "stepper_enable")
        self.printer.register_event_handler("stepper:sync_mcu_position",
                                            self._handle_sync_mcu_pos)
        self.printer.register_event_handler("klippy:connect",
                                            self._handle_connect)
        # Set microstep config options
        TMCMicrostepHelper(config, mcu_tmc)
        # Register commands
        gcode = self.printer.lookup_object("gcode")
        gcode.register_mux_command("SET_TMC_FIELD", "STEPPER", self.name,
                                   self.cmd_SET_TMC_FIELD,
                                   desc=self.cmd_SET_TMC_FIELD_help)
        gcode.register_mux_command("INIT_TMC", "STEPPER", self.name,
                                   self.cmd_INIT_TMC,
                                   desc=self.cmd_INIT_TMC_help)
        gcode.register_mux_command("SET_TMC_CURRENT", "STEPPER", self.name,
                                   self.cmd_SET_TMC_CURRENT,
                                   desc=self.cmd_SET_TMC_CURRENT_help)
    def _init_registers(self, print_time=None):
        # Send registers
        for reg_name, val in self.fields.registers.items():
            self.mcu_tmc.set_register(reg_name, val, print_time)
    cmd_INIT_TMC_help = "Initialize TMC stepper driver registers"
    def cmd_INIT_TMC(self, gcmd):
        logging.info("INIT_TMC %s", self.name)
        print_time = self.printer.lookup_object('toolhead').get_last_move_time()
        self._init_registers(print_time)
    cmd_SET_TMC_FIELD_help = "Set a register field of a TMC driver"
    def cmd_SET_TMC_FIELD(self, gcmd):
        field_name = gcmd.get('FIELD').lower()
        reg_name = self.fields.lookup_register(field_name, None)
        if reg_name is None:
            raise gcmd.error("Unknown field name '%s'" % (field_name,))
        value = gcmd.get_int('VALUE')
        reg_val = self.fields.set_field(field_name, value)
        print_time = self.printer.lookup_object('toolhead').get_last_move_time()
        self.mcu_tmc.set_register(reg_name, reg_val, print_time)
    cmd_SET_TMC_CURRENT_help = "Set the current of a TMC driver"
    def cmd_SET_TMC_CURRENT(self, gcmd):
        ch = self.current_helper
        prev_run_current, prev_hold_current, max_current = ch.get_current()
        run_current = gcmd.get_float('CURRENT', None,
                                     minval=0., maxval=max_current)
        hold_current = gcmd.get_float('HOLDCURRENT', None,
                                      above=0., maxval=max_current)
        if run_current is not None or hold_current is not None:
            if run_current is None:
                run_current = prev_run_current
            if hold_current is None:
                hold_current = prev_hold_current
            toolhead = self.printer.lookup_object('toolhead')
            print_time = toolhead.get_last_move_time()
            ch.set_current(run_current, hold_current, print_time)
            prev_run_current, prev_hold_current, max_current = ch.get_current()
        else:
<<<<<<< HEAD
            # Report values
            if prev_hold_current is None:
                gcmd.respond_info("Run Current: %0.2fA" % (prev_run_current,))
            else:
                gcmd.respond_info("Run Current: %0.2fA\nHold Current: %0.2fA"
                                  % (prev_run_current, prev_hold_current))
=======
            gcmd.respond_info("Run Current: %0.2fA Hold Current: %0.2fA"
                              % (prev_run_current, prev_hold_current))
    # Stepper phase tracking
    def _get_phases(self):
        return (256 >> self.fields.get_field("mres")) * 4
    def get_phase_offset(self):
        return self.mcu_phase_offset, self._get_phases()
    def _query_phase(self):
        field_name = "mscnt"
        if self.fields.lookup_register(field_name, None) is None:
            # TMC2660 uses MSTEP
            field_name = "mstep"
        reg = self.mcu_tmc.get_register(self.fields.lookup_register(field_name))
        return self.fields.get_field(field_name, reg)
    def _handle_sync_mcu_pos(self, stepper):
        if stepper.get_name() != self.stepper_name:
            return
        try:
            driver_phase = self._query_phase()
        except self.printer.command_error as e:
            logging.info("Unable to obtain tmc %s phase", self.stepper_name)
            self.mcu_phase_offset = None
            enable_line = self.stepper_enable.lookup_enable(self.stepper_name)
            if enable_line.is_motor_enabled():
                raise
            return
        if not stepper.is_dir_inverted():
            driver_phase = 1023 - driver_phase
        phases = self._get_phases()
        phase = int(float(driver_phase) / 1024 * phases + .5) % phases
        moff = (phase - stepper.get_mcu_position()) % phases
        if self.mcu_phase_offset is not None and self.mcu_phase_offset != moff:
            logging.warning("Stepper %s phase change (was %d now %d)",
                            self.mcu_phase_offset, moff)
        self.mcu_phase_offset = moff
>>>>>>> 23bb6fa1
    # Stepper enable/disable tracking
    def _do_enable(self, print_time):
        try:
            if self.toff is not None:
                # Shared enable via comms handling
                self.fields.set_field("toff", self.toff)
            self._init_registers()
            did_reset = self.echeck_helper.start_checks()
            if did_reset:
                self.mcu_phase_offset = None
            # Calculate phase offset
            if self.mcu_phase_offset is not None:
                return
            gcode = self.printer.lookup_object("gcode")
            with gcode.get_mutex():
                if self.mcu_phase_offset is not None:
                    return
                logging.info("Pausing toolhead to calculate %s phase offset",
                             self.stepper_name)
                self.printer.lookup_object('toolhead').wait_moves()
                self._handle_sync_mcu_pos(self.stepper)
        except self.printer.command_error as e:
            self.printer.invoke_shutdown(str(e))
    def _do_disable(self, print_time):
        try:
            if self.toff is not None:
                val = self.fields.set_field("toff", 0)
                reg_name = self.fields.lookup_register("toff")
                self.mcu_tmc.set_register(reg_name, val, print_time)
            self.echeck_helper.stop_checks()
        except self.printer.command_error as e:
            self.printer.invoke_shutdown(str(e))
    def handle_stepper_enable(self, print_time, is_enable):
        if is_enable:
            cb = (lambda ev: self._do_enable(print_time))
        else:
            cb = (lambda ev: self._do_disable(print_time))
        self.printer.get_reactor().register_callback(cb)
    def _handle_connect(self):
        # Lookup stepper object
        force_move = self.printer.lookup_object("force_move")
        self.stepper = force_move.lookup_stepper(self.stepper_name)
        # Check for soft stepper enable/disable
        enable_line = self.stepper_enable.lookup_enable(self.stepper_name)
        enable_line.register_state_callback(self.handle_stepper_enable)
        if not enable_line.has_dedicated_enable():
            self.toff = self.fields.get_field("toff")
            self.fields.set_field("toff", 0)
            logging.info("Enabling TMC virtual enable for '%s'",
                         self.stepper_name)
        # Send init
        try:
            self._init_registers()
        except self.printer.command_error as e:
            logging.info("TMC %s failed to init: %s", self.name, str(e))
    # DUMP_TMC support
    def setup_register_dump(self, read_registers, read_translate=None):
        self.read_registers = read_registers
        self.read_translate = read_translate
        gcode = self.printer.lookup_object("gcode")
        gcode.register_mux_command("DUMP_TMC", "STEPPER", self.name,
                                   self.cmd_DUMP_TMC,
                                   desc=self.cmd_DUMP_TMC_help)
    cmd_DUMP_TMC_help = "Read and display TMC stepper driver registers"
    def cmd_DUMP_TMC(self, gcmd):
        logging.info("DUMP_TMC %s", self.name)
        print_time = self.printer.lookup_object('toolhead').get_last_move_time()
        gcmd.respond_info("========== Write-only registers ==========")
        for reg_name, val in self.fields.registers.items():
            if reg_name not in self.read_registers:
                gcmd.respond_info(self.fields.pretty_format(reg_name, val))
        gcmd.respond_info("========== Queried registers ==========")
        for reg_name in self.read_registers:
            val = self.mcu_tmc.get_register(reg_name)
            if self.read_translate is not None:
                reg_name, val = self.read_translate(reg_name, val)
            gcmd.respond_info(self.fields.pretty_format(reg_name, val))


######################################################################
# TMC virtual pins
######################################################################

# Helper class for "sensorless homing"
class TMCVirtualPinHelper:
    def __init__(self, config, mcu_tmc):
        self.printer = config.get_printer()
        self.mcu_tmc = mcu_tmc
        self.fields = mcu_tmc.get_fields()
        if self.fields.lookup_register('diag0_stall') is not None:
            if config.get('diag0_pin', None) is not None:
                self.diag_pin = config.get('diag0_pin')
                self.diag_pin_field = 'diag0_stall'
            else:
                self.diag_pin = config.get('diag1_pin', None)
                self.diag_pin_field = 'diag1_stall'
        else:
            self.diag_pin = config.get('diag_pin', None)
            self.diag_pin_field = None
        self.mcu_endstop = None
        self.en_pwm = False
        self.pwmthrs = 0
        # Register virtual_endstop pin
        name_parts = config.get_name().split()
        ppins = self.printer.lookup_object("pins")
        ppins.register_chip("%s_%s" % (name_parts[0], name_parts[-1]), self)
    def setup_pin(self, pin_type, pin_params):
        # Validate pin
        ppins = self.printer.lookup_object('pins')
        if pin_type != 'endstop' or pin_params['pin'] != 'virtual_endstop':
            raise ppins.error("tmc virtual endstop only useful as endstop")
        if pin_params['invert'] or pin_params['pullup']:
            raise ppins.error("Can not pullup/invert tmc virtual pin")
        if self.diag_pin is None:
            raise ppins.error("tmc virtual endstop requires diag pin config")
        # Setup for sensorless homing
        reg = self.fields.lookup_register("en_pwm_mode", None)
        if reg is None:
            self.en_pwm = not self.fields.get_field("en_spreadcycle")
            self.pwmthrs = self.fields.get_field("tpwmthrs")
        else:
            self.en_pwm = self.fields.get_field("en_pwm_mode")
            self.pwmthrs = 0
        self.printer.register_event_handler("homing:homing_move_begin",
                                            self.handle_homing_move_begin)
        self.printer.register_event_handler("homing:homing_move_end",
                                            self.handle_homing_move_end)
        self.mcu_endstop = ppins.setup_pin('endstop', self.diag_pin)
        return self.mcu_endstop
    def handle_homing_move_begin(self, hmove):
        if self.mcu_endstop not in hmove.get_mcu_endstops():
            return
        reg = self.fields.lookup_register("en_pwm_mode", None)
        if reg is None:
            # On "stallguard4" drivers, "stealthchop" must be enabled
            tp_val = self.fields.set_field("tpwmthrs", 0)
            self.mcu_tmc.set_register("TPWMTHRS", tp_val)
            val = self.fields.set_field("en_spreadcycle", 0)
        else:
            # On earlier drivers, "stealthchop" must be disabled
            self.fields.set_field("en_pwm_mode", 0)
            val = self.fields.set_field(self.diag_pin_field, 1)
        self.mcu_tmc.set_register("GCONF", val)
        tc_val = self.fields.set_field("tcoolthrs", 0xfffff)
        self.mcu_tmc.set_register("TCOOLTHRS", tc_val)
    def handle_homing_move_end(self, hmove):
        if self.mcu_endstop not in hmove.get_mcu_endstops():
            return
        reg = self.fields.lookup_register("en_pwm_mode", None)
        if reg is None:
            tp_val = self.fields.set_field("tpwmthrs", self.pwmthrs)
            self.mcu_tmc.set_register("TPWMTHRS", tp_val)
            val = self.fields.set_field("en_spreadcycle", not self.en_pwm)
        else:
            self.fields.set_field("en_pwm_mode", self.en_pwm)
            val = self.fields.set_field(self.diag_pin_field, 0)
        self.mcu_tmc.set_register("GCONF", val)
        tc_val = self.fields.set_field("tcoolthrs", 0)
        self.mcu_tmc.set_register("TCOOLTHRS", tc_val)


######################################################################
# Config reading helpers
######################################################################

# Helper to configure and query the microstep settings
def TMCMicrostepHelper(config, mcu_tmc):
    fields = mcu_tmc.get_fields()
    stepper_name = " ".join(config.get_name().split()[1:])
    stepper_config = ms_config = config.getsection(stepper_name)
    if (stepper_config.get('microsteps', None, note_valid=False) is None
        and config.get('microsteps', None, note_valid=False) is not None):
        # Older config format with microsteps in tmc config section
        ms_config = config
    steps = {'256': 0, '128': 1, '64': 2, '32': 3, '16': 4,
             '8': 5, '4': 6, '2': 7, '1': 8}
    mres = ms_config.getchoice('microsteps', steps)
    fields.set_field("mres", mres)
    fields.set_field("intpol", config.getboolean("interpolate", True))

# Helper to configure "stealthchop" mode
def TMCStealthchopHelper(config, mcu_tmc, tmc_freq):
    fields = mcu_tmc.get_fields()
    en_pwm_mode = False
    velocity = config.getfloat('stealthchop_threshold', 0., minval=0.)
    if velocity:
        stepper_name = " ".join(config.get_name().split()[1:])
        stepper_config = config.getsection(stepper_name)
        step_dist = stepper.parse_step_distance(stepper_config)
        step_dist_256 = step_dist / (1 << fields.get_field("mres"))
        threshold = int(tmc_freq * step_dist_256 / velocity + .5)
        fields.set_field("tpwmthrs", max(0, min(0xfffff, threshold)))
        en_pwm_mode = True
    reg = fields.lookup_register("en_pwm_mode", None)
    if reg is not None:
        fields.set_field("en_pwm_mode", en_pwm_mode)
    else:
        # TMC2208 uses en_spreadCycle
        fields.set_field("en_spreadcycle", not en_pwm_mode)<|MERGE_RESOLUTION|>--- conflicted
+++ resolved
@@ -259,15 +259,10 @@
             print_time = toolhead.get_last_move_time()
             ch.set_current(run_current, hold_current, print_time)
             prev_run_current, prev_hold_current, max_current = ch.get_current()
-        else:
-<<<<<<< HEAD
-            # Report values
-            if prev_hold_current is None:
-                gcmd.respond_info("Run Current: %0.2fA" % (prev_run_current,))
-            else:
-                gcmd.respond_info("Run Current: %0.2fA\nHold Current: %0.2fA"
-                                  % (prev_run_current, prev_hold_current))
-=======
+        # Report values
+        if prev_hold_current is None:
+            gcmd.respond_info("Run Current: %0.2fA" % (prev_run_current,))
+        else:
             gcmd.respond_info("Run Current: %0.2fA Hold Current: %0.2fA"
                               % (prev_run_current, prev_hold_current))
     # Stepper phase tracking
@@ -303,7 +298,6 @@
             logging.warning("Stepper %s phase change (was %d now %d)",
                             self.mcu_phase_offset, moff)
         self.mcu_phase_offset = moff
->>>>>>> 23bb6fa1
     # Stepper enable/disable tracking
     def _do_enable(self, print_time):
         try:

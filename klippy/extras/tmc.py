--- conflicted
+++ resolved
@@ -182,16 +182,10 @@
 # TMC virtual pins
 ######################################################################
 
-<<<<<<< HEAD
-# Endstop wrapper that enables "sensorless homing"
-class TMCVirtualEndstop:
-    def __init__(self, mcu_tmc, mcu_endstop, cur_helper):
-=======
 # Helper class for "sensorless homing"
 class TMCVirtualPinHelper:
-    def __init__(self, config, mcu_tmc, diag_pin):
+    def __init__(self, config, mcu_tmc, diag_pin, cur_helper):
         self.printer = config.get_printer()
->>>>>>> d6034013
         self.mcu_tmc = mcu_tmc
         self.cur_helper = cur_helper
         self.fields = mcu_tmc.get_fields()
@@ -203,6 +197,17 @@
         name_parts = config.get_name().split()
         ppins = self.printer.lookup_object("pins")
         ppins.register_chip("%s_%s" % (name_parts[0], name_parts[-1]), self)
+    def _set_homing_current(self):
+        return self._set_current(2,2)
+    def _set_running_current(self):
+        return self._set_current(3,4)
+    def _set_current(self, runIndex, holdIndex):
+        if (self.cur_helper is not None):
+            currents = self.cur_helper.get_current()
+            self.cur_helper.set_current(
+                currents[runIndex],
+                currents[holdIndex]
+                )
     def setup_pin(self, pin_type, pin_params):
         # Validate pin
         ppins = self.printer.lookup_object('pins')
@@ -220,28 +225,6 @@
         else:
             self.en_pwm = self.fields.get_field("en_pwm_mode")
             self.pwmthrs = 0
-<<<<<<< HEAD
-        # Wrappers
-        self.get_mcu = self.mcu_endstop.get_mcu
-        self.add_stepper = self.mcu_endstop.add_stepper
-        self.get_steppers = self.mcu_endstop.get_steppers
-        self.home_start = self.mcu_endstop.home_start
-        self.home_wait = self.mcu_endstop.home_wait
-        self.query_endstop = self.mcu_endstop.query_endstop
-        self.TimeoutError = self.mcu_endstop.TimeoutError
-    def _set_homing_current(self):
-        return self._set_current(2,2)
-    def _set_running_current(self):
-        return self._set_current(3,4)
-    def _set_current(self, runIndex, holdIndex):
-        if (self.cur_helper is not None):
-            currents = self.cur_helper.get_current()
-            self.cur_helper.set_current(
-                currents[runIndex],
-                currents[holdIndex]
-                )
-    def home_prepare(self):
-=======
         self.printer.register_event_handler("homing:homing_move_begin",
                                             self.handle_homing_move_begin)
         self.printer.register_event_handler("homing:homing_move_end",
@@ -251,7 +234,6 @@
     def handle_homing_move_begin(self, endstops):
         if self.mcu_endstop not in endstops:
             return
->>>>>>> d6034013
         reg = self.fields.lookup_register("en_pwm_mode", None)
         if reg is None:
             # On "stallguard4" drivers, "stealthchop" must be enabled
@@ -263,15 +245,10 @@
             val = self.fields.set_field("diag1_stall", 1)
         self.mcu_tmc.set_register("GCONF", val)
         self.mcu_tmc.set_register("TCOOLTHRS", 0xfffff)
-<<<<<<< HEAD
         self._set_homing_current()
-        self.mcu_endstop.home_prepare()
-    def home_finalize(self):
-=======
     def handle_homing_move_end(self, endstops):
         if self.mcu_endstop not in endstops:
             return
->>>>>>> d6034013
         reg = self.fields.lookup_register("en_pwm_mode", None)
         if reg is None:
             self.mcu_tmc.set_register("TPWMTHRS", self.pwmthrs)
@@ -281,31 +258,7 @@
             val = self.fields.set_field("diag1_stall", 0)
         self.mcu_tmc.set_register("GCONF", val)
         self.mcu_tmc.set_register("TCOOLTHRS", 0)
-<<<<<<< HEAD
         self._set_running_current()
-        self.mcu_endstop.home_finalize()
-
-class TMCVirtualPinHelper:
-    def __init__(self, config, mcu_tmc, diag_pin=None, cur_helper=None):
-        self.printer = config.get_printer()
-        self.mcu_tmc = mcu_tmc
-        self.diag_pin = diag_pin
-        self.cur_helper = cur_helper
-        name_parts = config.get_name().split()
-        ppins = self.printer.lookup_object("pins")
-        ppins.register_chip("%s_%s" % (name_parts[0], name_parts[-1]), self)
-    def setup_pin(self, pin_type, pin_params):
-        ppins = self.printer.lookup_object('pins')
-        if pin_type != 'endstop' or pin_params['pin'] != 'virtual_endstop':
-            raise ppins.error("tmc virtual endstop only useful as endstop")
-        if pin_params['invert'] or pin_params['pullup']:
-            raise ppins.error("Can not pullup/invert tmc virtual pin")
-        if self.diag_pin is None:
-            raise ppins.error("tmc virtual endstop requires diag pin config")
-        mcu_endstop = ppins.setup_pin('endstop', self.diag_pin)
-        return TMCVirtualEndstop(self.mcu_tmc, mcu_endstop, self.cur_helper)
-=======
->>>>>>> d6034013
 
 
 ######################################################################

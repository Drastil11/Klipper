--- conflicted
+++ resolved
@@ -132,12 +132,7 @@
             limit_xy2 = -1.
         if move.axes_d[2]:
             z_ratio = move.move_d / abs(move.axes_d[2])
-<<<<<<< HEAD
-            move.limit_speed(self.max_z_velocity * z_ratio,
-                                self.max_z_accel * z_ratio)
-=======
             move.limit_speed(self.max_z_velocity * z_ratio, move.accel)
->>>>>>> 05a8aca0
             limit_xy2 = -1.
         # Limit the speed/accel of this move if is is at the extreme
         # end of the build envelope

# Code for handling the kinematics of hybrid-corexy robots
#
# Copyright (C) 2021  Fabrice Gallet <tircown@gmail.com>
#
# This file may be distributed under the terms of the GNU GPLv3 license.
import logging
import stepper
from . import idex_modes

# The hybrid-corexy kinematic is also known as Markforged kinematics
class HybridCoreXYKinematics:
    def __init__(self, toolhead, config):
        self.printer = config.get_printer()
        # itersolve parameters
        self.rails = [ stepper.PrinterRail(config.getsection('stepper_x')),
                       stepper.LookupMultiRail(config.getsection('stepper_y')),
                       stepper.LookupMultiRail(config.getsection('stepper_z'))]
        self.rails[1].get_endstops()[0][0].add_stepper(
            self.rails[0].get_steppers()[0])
        self.rails[0].setup_itersolve('corexy_stepper_alloc', b'-')
        self.rails[1].setup_itersolve('cartesian_stepper_alloc', b'y')
        self.rails[2].setup_itersolve('cartesian_stepper_alloc', b'z')
        ranges = [r.get_range() for r in self.rails]
        self.axes_min = toolhead.Coord(*[r[0] for r in ranges], e=0.)
        self.axes_max = toolhead.Coord(*[r[1] for r in ranges], e=0.)
        self.dc_module = None
        if config.has_section('dual_carriage'):
            dc_config = config.getsection('dual_carriage')
            # dummy for cartesian config users
            dc_config.getchoice('axis', {'x': 'x'}, default='x')
            # setup second dual carriage rail
            self.rails.append(stepper.PrinterRail(dc_config))
            self.rails[1].get_endstops()[0][0].add_stepper(
                self.rails[3].get_steppers()[0])
            self.rails[3].setup_itersolve('cartesian_stepper_alloc', b'y')
            dc_rail_0 = idex_modes.DualCarriagesRail(
                self.printer, self.rails[0], axis=0, active=True,
                stepper_alloc_active=('corexy_stepper_alloc', b'-'),
                stepper_alloc_inactive=('cartesian_reverse_stepper_alloc',b'y'))
            dc_rail_1 = idex_modes.DualCarriagesRail(
                self.printer, self.rails[3], axis=0, active=False,
<<<<<<< HEAD
                stepper_alloc_active=('corexy_stepper_alloc','+'),
                stepper_alloc_inactive=('cartesian_stepper_alloc','y'),
                stepper_alloc_reverse=('corexy_reverse_stepper_alloc', '-'))
=======
                stepper_alloc_active=('corexy_stepper_alloc', b'+'),
                stepper_alloc_inactive=('cartesian_stepper_alloc', b'y'))
>>>>>>> 6e6ad7b5
            self.dc_module = idex_modes.DualCarriages(self.printer,
                        dc_rail_0, dc_rail_1, axis=0)
        for s in self.get_steppers():
            s.set_trapq(toolhead.get_trapq())
            toolhead.register_step_generator(s.generate_steps)
        self.printer.register_event_handler("stepper_enable:motor_off",
                                                    self._motor_off)
        # Setup boundary checks
        max_velocity, max_accel = toolhead.get_max_velocity()
        self.max_z_velocity = config.getfloat(
            'max_z_velocity', max_velocity, above=0., maxval=max_velocity)
        self.max_z_accel = config.getfloat(
            'max_z_accel', max_accel, above=0., maxval=max_accel)
        self.limits = [(1.0, -1.0)] * 3
    def get_steppers(self):
        return [s for rail in self.rails for s in rail.get_steppers()]
    def calc_position(self, stepper_positions):
        pos = [stepper_positions[rail.get_name()] for rail in self.rails]
        if (self.dc_module is not None and 'CARRIAGE_1' == \
                    self.dc_module.get_status()['active_carriage']):
            return [pos[0] - pos[1], pos[1], pos[2]]
        else:
            return [pos[0] + pos[1], pos[1], pos[2]]
    def update_limits(self, i, range):
        self.limits[i] = range
    def override_rail(self, i, rail):
        self.rails[i] = rail
    def set_position(self, newpos, homing_axes):
        for i, rail in enumerate(self.rails):
            rail.set_position(newpos)
            if i in homing_axes:
                self.limits[i] = rail.get_range()
    def note_z_not_homed(self):
        # Helper for Safe Z Home
        self.limits[2] = (1.0, -1.0)
    def _home_axis(self, homing_state, axis, rail):
        position_min, position_max = rail.get_range()
        hi = rail.get_homing_info()
        homepos = [None, None, None, None]
        homepos[axis] = hi.position_endstop
        forcepos = list(homepos)
        if hi.positive_dir:
            forcepos[axis] -= 1.5 * (hi.position_endstop - position_min)
        else:
            forcepos[axis] += 1.5 * (position_max - hi.position_endstop)
        # Perform homing
        homing_state.home_rails([rail], forcepos, homepos)
    def home(self, homing_state):
        for axis in homing_state.get_axes():
            if (self.dc_module is not None and axis == 0):
                self.dc_module.save_idex_state()
                for i in [0,1]:
                    self.dc_module.toggle_active_dc_rail(i)
                    self._home_axis(homing_state, axis, self.rails[0])
                self.dc_module.restore_idex_state()
            else:
                self._home_axis(homing_state, axis, self.rails[axis])
    def _motor_off(self, print_time):
        self.limits = [(1.0, -1.0)] * 3
    def _check_endstops(self, move):
        end_pos = move.end_pos
        for i in (0, 1, 2):
            if (move.axes_d[i]
                and (end_pos[i] < self.limits[i][0]
                     or end_pos[i] > self.limits[i][1])):
                if self.limits[i][0] > self.limits[i][1]:
                    raise move.move_error("Must home axis first")
                raise move.move_error()
    def check_move(self, move):
        limits = self.limits
        xpos, ypos = move.end_pos[:2]
        if (xpos < limits[0][0] or xpos > limits[0][1]
            or ypos < limits[1][0] or ypos > limits[1][1]):
            self._check_endstops(move)
        if not move.axes_d[2]:
            # Normal XY move - use defaults
            return
        # Move with Z - update velocity and accel for slower Z axis
        self._check_endstops(move)
        z_ratio = move.move_d / abs(move.axes_d[2])
        move.limit_speed(
            self.max_z_velocity * z_ratio, self.max_z_accel * z_ratio)
    def get_status(self, eventtime):
        axes = [a for a, (l, h) in zip("xyz", self.limits) if l <= h]
        return {
            'homed_axes': "".join(axes),
            'axis_minimum': self.axes_min,
            'axis_maximum': self.axes_max
        }

def load_kinematics(toolhead, config):
    return HybridCoreXYKinematics(toolhead, config)<|MERGE_RESOLUTION|>--- conflicted
+++ resolved
@@ -39,14 +39,9 @@
                 stepper_alloc_inactive=('cartesian_reverse_stepper_alloc',b'y'))
             dc_rail_1 = idex_modes.DualCarriagesRail(
                 self.printer, self.rails[3], axis=0, active=False,
-<<<<<<< HEAD
-                stepper_alloc_active=('corexy_stepper_alloc','+'),
-                stepper_alloc_inactive=('cartesian_stepper_alloc','y'),
-                stepper_alloc_reverse=('corexy_reverse_stepper_alloc', '-'))
-=======
                 stepper_alloc_active=('corexy_stepper_alloc', b'+'),
-                stepper_alloc_inactive=('cartesian_stepper_alloc', b'y'))
->>>>>>> 6e6ad7b5
+                stepper_alloc_inactive=('cartesian_stepper_alloc', b'y'),
+                stepper_alloc_reverse=('corexy_reverse_stepper_alloc', b'-'))
             self.dc_module = idex_modes.DualCarriages(self.printer,
                         dc_rail_0, dc_rail_1, axis=0)
         for s in self.get_steppers():

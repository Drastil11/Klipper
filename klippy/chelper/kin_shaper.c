// Kinematic input shapers to minimize motion vibrations in XY plane
//
// Copyright (C) 2019-2020  Kevin O'Connor <kevin@koconnor.net>
// Copyright (C) 2020  Dmitry Butyugin <dmbutyugin@google.com>
//
// This file may be distributed under the terms of the GNU GPLv3 license.

#include <math.h> // sqrt, exp
#include <stddef.h> // offsetof
#include <stdlib.h> // malloc
#include <string.h> // memset
#include "compiler.h" // __visible
#include "integrate.h" // integrate_weighted
#include "itersolve.h" // struct stepper_kinematics
#include "kin_shaper.h" // struct shaper_pulses
#include "trapq.h" // struct move


/****************************************************************
 * Shaper initialization
 ****************************************************************/

// Shift pulses around 'mid-point' t=0 so that the input shaper is an identity
// transformation for constant-speed motion (i.e. input_shaper(v * T) = v * T)
static void
shift_pulses(struct shaper_pulses *sp)
{
    int i;
    double ts = 0.;
    for (i = 0; i < sp->num_pulses; ++i)
        ts += sp->pulses[i].a * sp->pulses[i].t;
    for (i = 0; i < sp->num_pulses; ++i)
        sp->pulses[i].t -= ts;
}

int
init_shaper(int n, double a[], double t[], struct shaper_pulses *sp)
{
    if (n < 0 || n > ARRAY_SIZE(sp->pulses)) {
        sp->num_pulses = 0;
        return -1;
    }
    int i;
    double sum_a = 0.;
    for (i = 0; i < n; ++i)
        sum_a += a[i];
    double inv_a = 1. / sum_a;
    // Reverse pulses vs their traditional definition
    for (i = 0; i < n; ++i) {
        sp->pulses[n-i-1].a = a[i] * inv_a;
        sp->pulses[n-i-1].t = -t[i];
    }
    sp->num_pulses = n;
    shift_pulses(sp);
    return 0;
}


/****************************************************************
 * Generic position calculation via shaper convolution
 ****************************************************************/

static inline double
get_axis_position(const struct move *m, int axis, double move_time)
{
    double axis_r = m->axes_r.axis[axis - 'x'];
    double start_pos = m->start_pos.axis[axis - 'x'];
    double move_dist = move_get_distance(m, move_time);
    return start_pos + axis_r * move_dist;
}

static inline double
get_axis_position_across_moves(const struct move *m, int axis, double time)
{
    while (likely(time < 0.)) {
        m = list_prev_entry(m, node);
        time += m->move_t;
    }
    while (likely(time > m->move_t)) {
        time -= m->move_t;
        m = list_next_entry(m, node);
    }
    return get_axis_position(m, axis, time);
}

// Calculate the position from the convolution of the shaper with input signal
inline double
shaper_calc_position(const struct move *m, int axis, double move_time
                     , const struct shaper_pulses *sp)
{
    double res = 0.;
    int num_pulses = sp->num_pulses, i;
    for (i = 0; i < num_pulses; ++i) {
        double t = sp->pulses[i].t, a = sp->pulses[i].a;
        res += a * get_axis_position_across_moves(m, axis, move_time + t);
    }
    return res;
}

/****************************************************************
 * Generic position calculation via smoother integration
 ****************************************************************/

// Calculate the definitive integral over a range of moves
static double
range_integrate(const struct move *m, int axis, double move_time
                , const struct smoother *sm)
{
    move_time += sm->t_offs;
    while (unlikely(move_time < 0.)) {
        m = list_prev_entry(m, node);
        move_time += m->move_t;
    }
    while (unlikely(move_time > m->move_t)) {
        move_time -= m->move_t;
        m = list_next_entry(m, node);
    }
    // Calculate integral for the current move
    double start = move_time - sm->hst, end = move_time + sm->hst;
    double t0 = move_time;
    if (unlikely(start >= 0. && end <= m->move_t))
        return integrate_move(m, axis, m->start_pos.axis[axis - 'x'],
                              t0, &sm->pm_diff, NULL);
    smoother_antiderivatives left =
        likely(start < 0.) ? calc_antiderivatives(sm, t0) : sm->p_hst;
    smoother_antiderivatives right =
        likely(end > m->move_t) ? calc_antiderivatives(sm, t0 - m->move_t)
                                : sm->m_hst;
    smoother_antiderivatives diff = diff_antiderivatives(&right, &left);
    double res = integrate_move(m, axis, m->start_pos.axis[axis - 'x'],
                                t0, &diff, NULL);
    // Integrate over previous moves
    const struct move *prev = m;
    while (likely(start < 0.)) {
        prev = list_prev_entry(prev, node);
        start += prev->move_t;
        t0 += prev->move_t;
        smoother_antiderivatives r = left;
        left = likely(start < 0.) ? calc_antiderivatives(sm, t0)
                                  : sm->p_hst;
        diff = diff_antiderivatives(&r, &left);
        res += integrate_move(prev, axis, prev->start_pos.axis[axis - 'x'],
                              t0, &diff, NULL);
    }
    // Integrate over future moves
    t0 = move_time;
    while (likely(end > m->move_t)) {
        end -= m->move_t;
        t0 -= m->move_t;
        m = list_next_entry(m, node);
        smoother_antiderivatives l = right;
        right = likely(end > m->move_t) ? calc_antiderivatives(sm,
                                                               t0 - m->move_t)
                                        : sm->m_hst;
        diff = diff_antiderivatives(&right, &l);
        res += integrate_move(m, axis, m->start_pos.axis[axis - 'x'],
                              t0, &diff, NULL);
    }
    return res;
}

// Calculate average position using the specified smoother
static inline double
smoother_calc_position(const struct move *m, int axis, double move_time
                       , const struct smoother *sm)
{
    return range_integrate(m, axis, move_time, sm);
}

/****************************************************************
 * Kinematics-related shaper code
 ****************************************************************/

#define DUMMY_T 500.0

struct input_shaper {
    struct stepper_kinematics sk;
    struct stepper_kinematics *orig_sk;
    struct move m;
    struct shaper_pulses sp_x, sp_y;
    struct smoother sm_x, sm_y;
};

// Optimized calc_position when only x axis is needed
static double
shaper_x_calc_position(struct stepper_kinematics *sk, struct move *m
                       , double move_time)
{
    struct input_shaper *is = container_of(sk, struct input_shaper, sk);
    if (!is->sp_x.num_pulses && !is->sm_x.hst)
        return is->orig_sk->calc_position_cb(is->orig_sk, m, move_time);
    is->m.start_pos.x = is->sp_x.num_pulses
        ?   shaper_calc_position(m, 'x', move_time, &is->sp_x)
        : smoother_calc_position(m, 'x', move_time, &is->sm_x);
    return is->orig_sk->calc_position_cb(is->orig_sk, &is->m, DUMMY_T);
}

// Optimized calc_position when only y axis is needed
static double
shaper_y_calc_position(struct stepper_kinematics *sk, struct move *m
                       , double move_time)
{
    struct input_shaper *is = container_of(sk, struct input_shaper, sk);
    if (!is->sp_y.num_pulses && !is->sm_y.hst)
        return is->orig_sk->calc_position_cb(is->orig_sk, m, move_time);
    is->m.start_pos.y = is->sp_y.num_pulses
        ?   shaper_calc_position(m, 'y', move_time, &is->sp_y)
        : smoother_calc_position(m, 'y', move_time, &is->sm_y);
    return is->orig_sk->calc_position_cb(is->orig_sk, &is->m, DUMMY_T);
}

// General calc_position for both x and y axes
static double
shaper_xy_calc_position(struct stepper_kinematics *sk, struct move *m
                        , double move_time)
{
    struct input_shaper *is = container_of(sk, struct input_shaper, sk);
    if (!is->sp_x.num_pulses && !is->sp_y.num_pulses
            && !is->sm_x.hst && !is->sm_y.hst)
        return is->orig_sk->calc_position_cb(is->orig_sk, m, move_time);
    is->m.start_pos = move_get_coord(m, move_time);
    if (is->sp_x.num_pulses || is->sm_x.hst)
        is->m.start_pos.x = is->sp_x.num_pulses
            ?   shaper_calc_position(m, 'x', move_time, &is->sp_x)
            : smoother_calc_position(m, 'x', move_time, &is->sm_x);
    if (is->sp_y.num_pulses || is->sm_y.hst)
        is->m.start_pos.y = is->sp_y.num_pulses
            ?   shaper_calc_position(m, 'y', move_time, &is->sp_y)
            : smoother_calc_position(m, 'y', move_time, &is->sm_y);
    return is->orig_sk->calc_position_cb(is->orig_sk, &is->m, DUMMY_T);
}

int __visible
input_shaper_set_sk(struct stepper_kinematics *sk
                    , struct stepper_kinematics *orig_sk)
{
    struct input_shaper *is = container_of(sk, struct input_shaper, sk);
    if (orig_sk->active_flags == AF_X)
        is->sk.calc_position_cb = shaper_x_calc_position;
    else if (orig_sk->active_flags == AF_Y)
        is->sk.calc_position_cb = shaper_y_calc_position;
    else if (orig_sk->active_flags & (AF_X | AF_Y))
        is->sk.calc_position_cb = shaper_xy_calc_position;
    else
        return -1;
    is->sk.active_flags = orig_sk->active_flags;
    is->orig_sk = orig_sk;
    is->sk.commanded_pos = orig_sk->commanded_pos;
    is->sk.last_flush_time = orig_sk->last_flush_time;
    is->sk.last_move_time = orig_sk->last_move_time;
    return 0;
}

static void
shaper_note_generation_time(struct input_shaper *is)
{
    double pre_active = 0., post_active = 0.;
    if ((is->sk.active_flags & AF_X) && is->sp_x.num_pulses) {
        pre_active = is->sp_x.pulses[is->sp_x.num_pulses-1].t;
        post_active = -is->sp_x.pulses[0].t;
    } else if ((is->sk.active_flags & AF_X) && is->sm_x.hst) {
        pre_active = is->sm_x.hst + is->sm_x.t_offs;
        if (pre_active < 0.) pre_active = 0.;
        post_active = is->sm_x.hst - is->sm_x.t_offs;
        if (post_active < 0.) post_active = 0.;
    }
    if ((is->sk.active_flags & AF_Y) && is->sp_y.num_pulses) {
        pre_active = is->sp_y.pulses[is->sp_y.num_pulses-1].t > pre_active
            ? is->sp_y.pulses[is->sp_y.num_pulses-1].t : pre_active;
        post_active = -is->sp_y.pulses[0].t > post_active
            ? -is->sp_y.pulses[0].t : post_active;
    } else if ((is->sk.active_flags & AF_Y) && is->sm_y.hst) {
        pre_active = is->sm_y.hst + is->sm_y.t_offs > pre_active
            ? is->sm_y.hst + is->sm_y.t_offs : pre_active;
        post_active = is->sm_y.hst - is->sm_y.t_offs > post_active
            ? is->sm_y.hst - is->sm_y.t_offs : post_active;
    }
    is->sk.gen_steps_pre_active = pre_active;
    is->sk.gen_steps_post_active = post_active;
}

int __visible
input_shaper_set_shaper_params(struct stepper_kinematics *sk, char axis
                               , int n, double a[], double t[])
{
    if (axis != 'x' && axis != 'y')
        return -1;
    struct input_shaper *is = container_of(sk, struct input_shaper, sk);
    struct shaper_pulses *sp = axis == 'x' ? &is->sp_x : &is->sp_y;
    struct smoother *sm = axis == 'x' ? &is->sm_x : &is->sm_y;
    int status = 0;
    if (is->orig_sk->active_flags & (axis == 'x' ? AF_X : AF_Y))
        status = init_shaper(n, a, t, sp);
<<<<<<< HEAD
    else
        sp->num_pulses = 0;
    memset(sm, 0, sizeof(*sm));
    shaper_note_generation_time(is);
=======
        memset(sm, 0, sizeof(*sm));
        shaper_note_generation_time(is);
    }
>>>>>>> 7ee1f245
    return status;
}

int __visible
input_shaper_set_smoother_params(struct stepper_kinematics *sk, char axis
                                 , int n, double a[], double t_sm)
{
    if (axis != 'x' && axis != 'y')
        return -1;
    struct input_shaper *is = container_of(sk, struct input_shaper, sk);
    struct shaper_pulses *sp = axis == 'x' ? &is->sp_x : &is->sp_y;
    struct smoother *sm = axis == 'x' ? &is->sm_x : &is->sm_y;
    int status = 0;
<<<<<<< HEAD
    if (is->orig_sk->active_flags & (axis == 'x' ? AF_X : AF_Y))
        status = init_smoother(n, a, t_sm, sm);
    else
        memset(sm, 0, sizeof(*sm));
    sp->num_pulses = 0;
    shaper_note_generation_time(is);
=======
    if (is->orig_sk->active_flags & (axis == 'x' ? AF_X : AF_Y)) {
        status = init_smoother(n, a, t_sm, sm);
        sp->num_pulses = 0;
        shaper_note_generation_time(is);
    }
>>>>>>> 7ee1f245
    return status;
}

double __visible
input_shaper_get_step_gen_window(struct stepper_kinematics *sk)
{
    struct input_shaper *is = container_of(sk, struct input_shaper, sk);
    return is->sk.gen_steps_pre_active > is->sk.gen_steps_post_active
         ? is->sk.gen_steps_pre_active : is->sk.gen_steps_post_active;
}

struct stepper_kinematics * __visible
input_shaper_alloc(void)
{
    struct input_shaper *is = malloc(sizeof(*is));
    memset(is, 0, sizeof(*is));
    is->m.move_t = 2. * DUMMY_T;
    return &is->sk;
}<|MERGE_RESOLUTION|>--- conflicted
+++ resolved
@@ -289,18 +289,12 @@
     struct shaper_pulses *sp = axis == 'x' ? &is->sp_x : &is->sp_y;
     struct smoother *sm = axis == 'x' ? &is->sm_x : &is->sm_y;
     int status = 0;
-    if (is->orig_sk->active_flags & (axis == 'x' ? AF_X : AF_Y))
+    // Ignore input shaper update if the axis is not active
+    if (is->orig_sk->active_flags & (axis == 'x' ? AF_X : AF_Y)) {
         status = init_shaper(n, a, t, sp);
-<<<<<<< HEAD
-    else
-        sp->num_pulses = 0;
-    memset(sm, 0, sizeof(*sm));
-    shaper_note_generation_time(is);
-=======
         memset(sm, 0, sizeof(*sm));
         shaper_note_generation_time(is);
     }
->>>>>>> 7ee1f245
     return status;
 }
 
@@ -314,20 +308,11 @@
     struct shaper_pulses *sp = axis == 'x' ? &is->sp_x : &is->sp_y;
     struct smoother *sm = axis == 'x' ? &is->sm_x : &is->sm_y;
     int status = 0;
-<<<<<<< HEAD
-    if (is->orig_sk->active_flags & (axis == 'x' ? AF_X : AF_Y))
-        status = init_smoother(n, a, t_sm, sm);
-    else
-        memset(sm, 0, sizeof(*sm));
-    sp->num_pulses = 0;
-    shaper_note_generation_time(is);
-=======
     if (is->orig_sk->active_flags & (axis == 'x' ? AF_X : AF_Y)) {
         status = init_smoother(n, a, t_sm, sm);
         sp->num_pulses = 0;
         shaper_note_generation_time(is);
     }
->>>>>>> 7ee1f245
     return status;
 }
 

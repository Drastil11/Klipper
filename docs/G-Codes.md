This document describes the commands that Klipper supports. These are
commands that one may enter into the OctoPrint terminal tab.

# G-Code commands

Klipper supports the following standard G-Code commands:

- Move (G0 or G1): `G1 [X<pos>] [Y<pos>] [Z<pos>] [E<pos>] [F<speed>]`
- Dwell: `G4 P<milliseconds>`
- Move to origin: `G28 [X] [Y] [Z]`
- Turn off motors: `M18` or `M84`
- Wait for current moves to finish: `M400`
- Use absolute/relative distances for extrusion: `M82`, `M83`
- Use absolute/relative coordinates: `G90`, `G91`
- Set position: `G92 [X<pos>] [Y<pos>] [Z<pos>] [E<pos>]`
- Set speed factor override percentage: `M220 S<percent>`
- Set extrude factor override percentage: `M221 S<percent>`
- Set acceleration: `M204 S<value>` OR `M204 P<value> T<value>`
  - Note: If S is not specified and both P and T are specified, then
    the acceleration is set to the minimum of P and T. If only one of
    P or T is specified, the command has no effect.
- Get extruder temperature: `M105`
- Set extruder temperature: `M104 [T<index>] [S<temperature>]`
- Set extruder temperature and wait: `M109 [T<index>] S<temperature>`
  - Note: M109 always waits for temperature to settle at requested
    value
- Set bed temperature: `M140 [S<temperature>]`
- Set bed temperature and wait: `M190 S<temperature>`
  - Note: M190 always waits for temperature to settle at requested
    value
- Set fan speed: `M106 S<value>`
- Turn fan off: `M107`
- Emergency stop: `M112`
- Get current position: `M114`
- Get firmware version: `M115`

For further details on the above commands see the
[RepRap G-Code documentation](http://reprap.org/wiki/G-code).

Klipper's goal is to support the G-Code commands produced by common
3rd party software (eg, OctoPrint, Printrun, Slic3r, Cura, etc.) in
their standard configurations. It is not a goal to support every
possible G-Code command. Instead, Klipper prefers human readable
["extended G-Code commands"](#extended-g-code-commands).

If one requires a less common G-Code command then it may be possible
to implement it with a custom Klipper gcode_macro (see
[example-extras.cfg](https://github.com/KevinOConnor/klipper/tree/master/config/example-extras.cfg)
for details). For example, one might use this to implement: `G12`,
`G29`, `G30`, `G31`, `M42`, `M80`, `M81`, `T1`, etc.

## G-Code SD card commands

Klipper also supports the following standard G-Code commands if the
"virtual_sdcard" config section is enabled:

- List SD card: `M20`
- Initialize SD card: `M21`
- Select SD file: `M23 <filename>`
- Start/resume SD print: `M24`
- Pause SD print: `M25`
- Set SD position: `M26 S<offset>`
- Report SD print status: `M27`

In addition, the following extended commands are availble when the
"virtual_sdcard" config section is enabled.

- Load a file and start SD print: `SDCARD_PRINT_FILE FILENAME=<filename>`
- Unload file and clear SD state: `SDCARD_RESET_FILE`

## G-Code arcs

The following standard G-Code commands are available if a "gcode_arcs"
config section is enabled:

- Controlled Arc Move (G2 or G3): `G2 [X<pos>] [Y<pos>] [Z<pos>] [E<pos>] [F<speed>] I<value> J<value>`

## G-Code firmware retraction

The following standard G-Code commands are available if a
"firmware_retraction" config section is enabled:

- Retract: `G10`
- Unretract: `G11`

## G-Code display commands

The following standard G-Code commands are available if a "display"
config section is enabled:

- Display Message: `M117 <message>`
- Set build percentage: `M73 P<percent>`

## Other available G-Code commands

The following standard G-Code commands are currently available, but
using them is not recommended:

- Get Endstop Status: `M119` (Use QUERY_ENDSTOPS instead.)

# Extended G-Code Commands

Klipper uses "extended" G-Code commands for general configuration and
status. These extended commands all follow a similar format - they
start with a command name and may be followed by one or more
parameters. For example: `SET_SERVO SERVO=myservo ANGLE=5.3`. In this
document, the commands and parameters are shown in uppercase, however
they are not case sensitive. (So, "SET_SERVO" and "set_servo" both run
the same command.)

The following standard commands are supported:

- `QUERY_ENDSTOPS`: Probe the axis endstops and report if they are
  "triggered" or in an "open" state. This command is typically used to
  verify that an endstop is working correctly.
- `QUERY_ADC [NAME=<config_name>] [PULLUP=<value>]`: Report the last
  analog value received for a configured analog pin. If NAME is not
  provided, the list of available adc names are reported. If PULLUP is
  provided (as a value in Ohms), the raw analog value along with the
  equivalent resistance given that pullup is reported.
- `GET_POSITION`: Return information on the current location of the
  toolhead.
- `SET_GCODE_OFFSET [X=<pos>|X_ADJUST=<adjust>] [Y=<pos>|Y_ADJUST=<adjust>] [Z=<pos>|Z_ADJUST=<adjust>] [MOVE=1 [MOVE_SPEED=<speed>]]`: Set a positional offset to apply to
  future G-Code commands. This is commonly used to virtually change
  the Z bed offset or to set nozzle XY offsets when switching
  extruders. For example, if "SET_GCODE_OFFSET Z=0.2" is sent, then
  future G-Code moves will have 0.2mm added to their Z height. If the
  X_ADJUST style parameters are used, then the adjustment will be
  added to any existing offset (eg, "SET_GCODE_OFFSET Z=-0.2" followed
  by "SET_GCODE_OFFSET Z_ADJUST=0.3" would result in a total Z offset
  of 0.1). If "MOVE=1" is specified then a toolhead move will be
  issued to apply the given offset (otherwise the offset will take
  effect on the next absolute G-Code move that specifies the given
  axis). If "MOVE_SPEED" is specified then the toolhead move will be
  performed with the given speed (in mm/s); otherwise the toolhead
  move will use the last specified G-Code speed.
- `SAVE_GCODE_STATE [NAME=<state_name>]`: Save the current
  g-code coordinate parsing state. Saving and restoring the g-code
  state is useful in scripts and macros. This command saves the
  current g-code absolute coordinate mode (G90/G91), absolute extrude
  mode (M82/M83), origin (G92), offset (SET_GCODE_OFFSET), speed
  override (M220), extruder override (M221), move speed, current XYZ
  position, and relative extruder "E" position. If NAME is provided it
  allows one to name the saved state to the given string. If NAME is
  not provided it defaults to "default".
- `RESTORE_GCODE_STATE [NAME=<state_name>] [MOVE=1 [MOVE_SPEED=<speed>]]`: Restore a state previously saved via
  SAVE_GCODE_STATE. If "MOVE=1" is specified then a toolhead move will
  be issued to move back to the previous XYZ position. If "MOVE_SPEED"
  is specified then the toolhead move will be performed with the given
  speed (in mm/s); otherwise the toolhead move will use the restored
  g-code speed.
- `PID_CALIBRATE HEATER=<config_name> TARGET=<temperature> [WRITE_FILE=1]`: Perform a PID calibration test. The specified
  heater will be enabled until the specified target temperature is
  reached, and then the heater will be turned off and on for several
  cycles. If the WRITE_FILE parameter is enabled, then the file
  /tmp/heattest.txt will be created with a log of all temperature
  samples taken during the test.
- `TURN_OFF_HEATERS`: Turn off all heaters.
- `SET_VELOCITY_LIMIT [VELOCITY=<value>] [ACCEL=<value>] [ACCEL_TO_DECEL=<value>] [SQUARE_CORNER_VELOCITY=<value>]`: Modify
  the printer's velocity limits. Note that one may only set values
  less than or equal to the limits specified in the config file.
- `SET_HEATER_TEMPERATURE HEATER=<heater_name> [TARGET=<target_temperature>]`:
  Sets the target temperature for a heater. If a target temperature is
  not supplied, the target is 0.
- `ACTIVATE_EXTRUDER EXTRUDER=<config_name>`: In a printer with
  multiple extruders this command is used to change the active
  extruder.
- `SET_PRESSURE_ADVANCE [EXTRUDER=<config_name>] [ADVANCE=<pressure_advance>] [SMOOTH_TIME=<pressure_advance_smooth_time>]`: Set pressure advance
  parameters. If EXTRUDER is not specified, it defaults to the active
  extruder.
- `SET_EXTRUDER_STEP_DISTANCE [EXTRUDER=<config_name>] [DISTANCE=<distance>]`:
  Set a new value for the provided extruder's step_distance. Value is
  not retained on Klipper reset. Use with caution, small changes can
  result in excessive pressure between extruder and hot end. Do proper
  calibration steps with filament before use. If 'DISTANCE' value is
  not included command will return current step distance.
- `SET_STEPPER_ENABLE STEPPER=<config_name> ENABLE=[0|1]`: Enable or
  disable only the given stepper. This is a diagnostic and debugging
  tool and must be used with care. Disabling an axis motor does not
  reset the homing information. Manually moving a disabled stepper may
  cause the machine to operate the motor outside of safe limits. This
  can lead to damage to axis components, hot ends, and print surface.
- `STEPPER_BUZZ STEPPER=<config_name>`: Move the given stepper forward
  one mm and then backward one mm, repeated 10 times. This is a
  diagnostic tool to help verify stepper connectivity.
- `MANUAL_PROBE [SPEED=<speed>]`: Run a helper script useful for
  measuring the height of the nozzle at a given location. If SPEED is
  specified, it sets the speed of TESTZ commands (the default is
  5mm/s). During a manual probe, the following additional commands are
  available:
  - `ACCEPT`: This command accepts the current Z position and
    concludes the manual probing tool.
  - `ABORT`: This command terminates the manual probing tool.
  - `TESTZ Z=<value>`: This command moves the nozzle up or down by the
    amount specified in "value". For example, `TESTZ Z=-.1` would move
    the nozzle down .1mm while `TESTZ Z=.1` would move the nozzle up
    .1mm. The value may also be `+`, `-`, `++`, or `--` to move the
    nozzle up or down an amount relative to previous attempts.
- `Z_ENDSTOP_CALIBRATE [SPEED=<speed>]`: Run a helper script useful
  for calibrating a Z position_endstop config setting. See the
  MANUAL_PROBE command for details on the parameters and the
  additional commands available while the tool is active.
- `TUNING_TOWER COMMAND=<command> PARAMETER=<name> START=<value> FACTOR=<value> [BAND=<value>]`: A tool for tuning a parameter on
  each Z height during a print. The tool will run the given COMMAND
  with the given PARAMETER assigned to the value using the formula
  `value = start + factor * z_height`. If BAND is provided then the
  adjustment will only be made every BAND millimeters of z height - in
  that case the formula used is `value = start + factor * ((floor(z_height / band) + .5) * band)`.
- `SET_DISPLAY_GROUP [DISPLAY=<display>] GROUP=<group>`: Set the
  active display group of an lcd display. This allows to define
  multiple display data groups in the config,
  e.g. `[display_data <group> <elementname>]` and switch between them
  using this extended gcode command. If DISPLAY is not specified it
  defaults to "display" (the primary display).
- `SET_IDLE_TIMEOUT [TIMEOUT=<timeout>]`: Allows the user to set the
  idle timeout (in seconds).
- `RESTART`: This will cause the host software to reload its config
  and perform an internal reset. This command will not clear error
  state from the micro-controller (see FIRMWARE_RESTART) nor will it
  load new software (see
  [the FAQ](FAQ.md#how-do-i-upgrade-to-the-latest-software)).
- `FIRMWARE_RESTART`: This is similar to a RESTART command, but it
  also clears any error state from the micro-controller.
- `SAVE_CONFIG`: This command will overwrite the main printer config
  file and restart the host software. This command is used in
  conjunction with other calibration commands to store the results of
  calibration tests.
- `STATUS`: Report the Klipper host software status.
- `HELP`: Report the list of available extended G-Code commands.

## G-Code Macro Commands

The following command is available when a "gcode_macro" config section
is enabled:

- `SET_GCODE_VARIABLE MACRO=<macro_name> VARIABLE=<name> VALUE=<value>`: This command allows one to change the value of a
  gcode_macro variable at run-time. The provided VALUE is parsed as a
  Python literal.

## Custom Pin Commands

The following command is available when an "output_pin" config section
is enabled:
<<<<<<< HEAD

- `SET_PIN PIN=config_name VALUE=<value>`
=======
- `SET_PIN PIN=config_name VALUE=<value> CYCLE_TIME=<cycle_time>`

Note: Hardware PWM does not currently support the CYCLE_TIME parameter and will
use the cycle time defined in the config.
>>>>>>> 0bf0cb5b

## Manually Controlled Fans Commands

The following command is available when a "fan_generic" config section
is enabled:

- `SET_FAN_SPEED FAN=config_name SPEED=<speed>` This command sets
  the speed of a fan. <speed> must be between 0.0 and 1.0.

## Neopixel and Dotstar Commands

The following command is available when "neopixel" or "dotstar" config
sections are enabled:

- `SET_LED LED=<config_name> RED=<value> GREEN=<value> BLUE=<value> [INDEX=<index>] [TRANSMIT=0]`: This sets the LED output. Each color
  <value> must be between 0.0 and 1.0. If multiple LED chips are
  daisy-chained then one may specify INDEX to alter the color of just
  the given chip (1 for the first chip, 2 for the second, etc.). If
  INDEX is not provided then all LEDs in the daisy-chain will be set
  to the provided color. If TRANSMIT=0 is specified then the color
  change will only be made on the next SET_LED command that does not
  specify TRANSMIT=0; this may be useful in combination with the INDEX
  parameter to batch multiple updates in a daisy-chain.

## Servo Commands

The following commands are available when a "servo" config section is
enabled:

- `SET_SERVO SERVO=config_name [ANGLE=<degrees> | WIDTH=<seconds>]`:
  Set the servo position to the given angle (in degrees) or pulse
  width (in seconds). Use `WIDTH=0` to disable the servo output.

## Manual stepper Commands

The following command is available when a "manual_stepper" config
section is enabled:

- `MANUAL_STEPPER STEPPER=config_name [ENABLE=[0|1]] [SET_POSITION=<pos>] [SPEED=<speed>] [ACCEL=<accel>] [MOVE=<pos> [STOP_ON_ENDSTOP=[1|2|-1|-2]] [SYNC=0]]`: This command
  will alter the state of the stepper. Use the ENABLE parameter to
  enable/disable the stepper. Use the SET_POSITION parameter to force
  the stepper to think it is at the given position. Use the MOVE
  parameter to request a movement to the given position. If SPEED
  and/or ACCEL is specified then the given values will be used instead
  of the defaults specified in the config file. If an ACCEL of zero is
  specified then no acceleration will be performed. If
  STOP_ON_ENDSTOP=1 is specified then the move will end early should
  the endstop report as triggered (use STOP_ON_ENDSTOP=2 to complete
  the move without error even if the endstop does not trigger, use -1
  or -2 to stop when the endstop reports not triggered). Normally
  future G-Code commands will be scheduled to run after the stepper
  move completes, however if a manual stepper move uses SYNC=0 then
  future G-Code movement commands may run in parallel with the stepper
  movement.

## Extruder stepper Commands

The following command is available when an "extruder_stepper" config
section is enabled:

- `SYNC_STEPPER_TO_EXTRUDER STEPPER=<extruder_stepper config_name> [EXTRUDER=<extruder config_name>]`: This command will cause the given
  STEPPER to become synchronized to the given EXTRUDER, overriding
  the extruder defined in the "extruder_stepper" config section.

## Probe

The following commands are available when a "probe" config section is
enabled:

- `PROBE [PROBE_SPEED=<mm/s>] [LIFT_SPEED=<mm/s>] [SAMPLES=<count>] [SAMPLE_RETRACT_DIST=<mm>] [SAMPLES_TOLERANCE=<mm>] [SAMPLES_TOLERANCE_RETRIES=<count>] [SAMPLES_RESULT=median|average]`: Move the nozzle downwards until
  the probe triggers. If any of the optional parameters are provided
  they override their equivalent setting in the probe config section
  (see
  [example-extras.cfg](https://github.com/KevinOConnor/klipper/tree/master/config/example-extras.cfg)
  for details).
- `QUERY_PROBE`: Report the current status of the probe ("triggered"
  or "open").
- `PROBE_ACCURACY [PROBE_SPEED=<mm/s>] [SAMPLES=<count>] [SAMPLE_RETRACT_DIST=<mm>]`: Calculate the maximum, minimum,
  average, median, and standard deviation of multiple probe
  samples. By default, 10 SAMPLES are taken. Otherwise the optional
  parameters default to their equivalent setting in the probe config
  section.
- `PROBE_CALIBRATE [SPEED=<speed>] [<probe_parameter>=<value>]`: Run a
  helper script useful for calibrating the probe's z_offset. See the
  PROBE command for details on the optional probe parameters. See the
  MANUAL_PROBE command for details on the SPEED parameter and the
  additional commands available while the tool is active. Please note,
  the PROBE_CALIBRATE command uses the speed variable to move in XY direction
  as well as Z.

## BLTouch

The following command is available when a "bltouch" config section is
enabled:

- `BLTOUCH_DEBUG COMMAND=<command>`: This sends a command to the
  BLTouch. It may be useful for debugging. Available commands are:
  `pin_down`, `touch_mode`, `pin_up`, `self_test`, `reset`,
  (\*1): `set_5V_output_mode`, `set_OD_output_mode`, `output_mode_store`

  *\*\* Note that the commands marked by (*1) are solely supported
  by a BL-Touch V3.0 or V3.1(+)

- `BLTOUCH_STORE MODE=<output_mode>`: This stores an output mode in the
  EEPROM of a BLTouch V3.1 Available output_modes are: `5V`, `OD`

See [Working with the BL-Touch](BLTouch.md) for more details.

## Delta Calibration

The following commands are available when the "delta_calibrate" config
section is enabled:

- `DELTA_CALIBRATE [METHOD=manual] [<probe_parameter>=<value>]`: This
  command will probe seven points on the bed and recommend updated
  endstop positions, tower angles, and radius. See the PROBE command
  for details on the optional probe parameters. If METHOD=manual is
  specified then the manual probing tool is activated - see the
  MANUAL_PROBE command above for details on the additional commands
  available while this tool is active.
- `DELTA_ANALYZE`: This command is used during enhanced delta
  calibration. See [Delta Calibrate](Delta_Calibrate.md) for details.

## Bed Tilt

The following commands are available when the "bed_tilt" config
section is enabled:

- `BED_TILT_CALIBRATE [METHOD=manual] [<probe_parameter>=<value>]`:
  This command will probe the points specified in the config and then
  recommend updated x and y tilt adjustments. See the PROBE command
  for details on the optional probe parameters. If METHOD=manual is
  specified then the manual probing tool is activated - see the
  MANUAL_PROBE command above for details on the additional commands
  available while this tool is active.

## Mesh Bed Leveling

The following commands are available when the "bed_mesh" config
section is enabled:

- `BED_MESH_CALIBRATE [METHOD=manual] [<probe_parameter>=<value>]
  [<mesh_parameter>=<value>]`:
  This command probes the bed using generated points specified by the
  parameters in the config. After probing, a mesh is generated and
  z-movement is adjusted according to the mesh. See the PROBE command
  for details on the optional probe parameters. If METHOD=manual is
  specified then the manual probing tool is activated - see the
  MANUAL_PROBE command above for details on the additional commands
  available while this tool is active.
- `BED_MESH_OUTPUT PGP=[<0:1>]`: This command outputs the current probed
  z values and current mesh values to the terminal. If PGP=1 is specified
  the x,y coordinates generated by bed_mesh, along with their associated
  indices, will be output to the terminal.
- `BED_MESH_MAP`: Like to BED_MESH_OUTPUT, this command prints the current
  state of the mesh to the terminal. Instead of printing the values in a
  human readable format, the state is serialized in json format. This allows
  octoprint plugins to easily capture the data and generate height maps
  approximating the bed's surface.
- `BED_MESH_CLEAR`: This command clears the mesh and removes all
  z adjustment. It is recommended to put this in your end-gcode.
- `BED_MESH_PROFILE LOAD=<name> SAVE=<name> REMOVE=<name>`: This
  command provides profile management for mesh state. LOAD will
  restore the mesh state from the profile matching the supplied name.
  SAVE will save the current mesh state to a profile matching the
  supplied name. Remove will delete the profile matching the
  supplied name from persistent memory. Note that after SAVE or
  REMOVE operations have been run the SAVE_CONFIG gcode must be run
  to make the changes to peristent memory permanent.

## Bed Screws Helper

The following commands are available when the "bed_screws" config
section is enabled:

- `BED_SCREWS_ADJUST`: This command will invoke the bed screws
  adjustment tool. It will command the nozzle to different locations
  (as defined in the config file) and allow one to make adjustments to
  the bed screws so that the bed is a constant distance from the
  nozzle.

## Bed Screws Tilt adjust Helper

The following commands are available when the "screws_tilt_adjust"
config section is enabled:

- `SCREWS_TILT_CALCULATE [<probe_parameter>=<value>]`: This command
  will invoke the bed screws adjustment tool. It will command the
  nozzle to different locations (as defined in the config file)
  probing the z height and calculate the number of knob turns to
  adjust the bed level. See the PROBE command for details on the
  optional probe parameters.
  IMPORTANT: You MUST always do a G28 before using this command.

## Z Tilt

The following commands are available when the "z_tilt" config section
is enabled:

- `Z_TILT_ADJUST [<probe_parameter>=<value>]`: This command will probe
  the points specified in the config and then make independent
  adjustments to each Z stepper to compensate for tilt. See the PROBE
  command for details on the optional probe parameters.

## Dual Carriages

The following command is available when the "dual_carriage" config
section is enabled:

- `SET_DUAL_CARRIAGE CARRIAGE=[0|1]`: This command will set the active
  carriage. It is typically invoked from the activate_gcode and
  deactivate_gcode fields in a multiple extruder configuration.

## TMC2130, TMC2660, TMC2208, TMC2209 and TMC5160

The following commands are available when any of the "tmcXXXX" config sections is enabled:

- `DUMP_TMC STEPPER=<name>`: This command will read the TMC driver
  registers and report their values.
- `INIT_TMC STEPPER=<name>`: This command will intitialize the TMC
  registers. Needed to re-enable the driver if power to the chip is
  turned off then back on.
- `SET_TMC_CURRENT STEPPER=<name> CURRENT=<amps> HOLDCURRENT=<amps>`:
  This will adjust the run and hold currents of the TMC driver.
  HOLDCURRENT is applicable only to the tmc2130, tmc2208, tmc2209 and tmc5160.
- `SET_TMC_FIELD STEPPER=<name> FIELD=<field> VALUE=<value>`: This will
  alter the value of the specified register field of the TMC driver.
  This command is intended for low-level diagnostics and debugging only because
  changing the fields during run-time can lead to undesired and potentially
  dangerous behavior of your printer. Permanent changes should be made using
  the printer configuration file instead. No sanity checks are performed for the
  given values.

## Endstop adjustments by stepper phase

The following commands are available when an "endstop_phase" config
section is enabled:

- `ENDSTOP_PHASE_CALIBRATE [STEPPER=<config_name>]`: If no STEPPER
  parameter is provided then this command will reports statistics on
  endstop stepper phases during past homing operations. When a STEPPER
  parameter is provided it arranges for the given endstop phase
  setting to be written to the config file (in conjunction with the
  SAVE_CONFIG command).

## Force movement

The following commands are available when the "force_move" config
section is enabled:

- `FORCE_MOVE STEPPER=<config_name> DISTANCE=<value> VELOCITY=<value> [ACCEL=<value>]`: This command will forcibly move the given stepper
  the given distance (in mm) at the given constant velocity (in
  mm/s). If ACCEL is specified and is greater than zero, then the
  given acceleration (in mm/s^2) will be used; otherwise no
  acceleration is performed. If acceleration is not performed then it
  can lead to the micro-controller reporting "No next step" errors
  (avoid these errors by specifying an ACCEL value or use a very low
  VELOCITY). No boundary checks are performed; no kinematic updates
  are made; other parallel steppers on an axis will not be moved. Use
  caution as an incorrect command could cause damage! Using this
  command will almost certainly place the low-level kinematics in an
  incorrect state; issue a G28 afterwards to reset the kinematics.
  This command is intended for low-level diagnostics and debugging.
- `SET_KINEMATIC_POSITION [X=<value>] [Y=<value>] [Z=<value>]`: Force
  the low-level kinematic code to believe the toolhead is at the given
  cartesian position. This is a diagnostic and debugging command; use
  SET_GCODE_OFFSET and/or G92 for regular axis transformations. If an
  axis is not specified then it will default to the position that the
  head was last commanded to. Setting an incorrect or invalid position
  may lead to internal software errors. This command may invalidate
  future boundary checks; issue a G28 afterwards to reset the
  kinematics.

## Send message (respond) to host

The following commands are availabe when the "respond" config section is
enabled.

- `M118 <message>`: echo the message prepended with the configured default
  prefix (or `echo: ` if no prefix is configured).
- `RESPOND MSG="<message>"`: echo the message prepended with the configured default
  prefix (or `echo: ` if no prefix is configured).
- `RESPOND TYPE=echo MSG="<message>"`: echo the message prepended with `echo: `.
- `RESPOND TYPE=command MSG="<message>"`: echo the message prepended with `// `.
  Octopint can be configured to respond to these messages (e.g.
  `RESPOND TYPE=command MSG=action:pause`).
- `RESPOND TYPE=error MSG="<message>"`: echo the message prepended with `!! `.
- `RESPOND PREFIX=<prefix> MSG="<message>"`: echo the message prepended with `<prefix>`
  (The `PREFIX` parameter will take priority over the `TYPE` parameter)

## Pause Resume

The following commands are available when the "pause_resume" config section
is enabled:

- `PAUSE`: Pauses the current print. The current position is captured for
  restoration upon resume.
- `RESUME [VELOCITY=<value>]`: Resumes the print from a pause, first restoring
  the previously captured position. The VELOCITY parameter determines the speed
  at which the tool should return to the original captured position.
- `CLEAR_PAUSE`: Clears the current paused state without resuming the print.
  This is useful if one decides to cancel a print after a PAUSE. It is recommended
  to add this to your start gcode to make sure the paused state is fresh for each
  print.

## Filament Sensors

The following command is available when the "filament_switch_sensor" config
section is enabled.

- `QUERY_FILAMENT_SENSOR SENSOR=<sensor_name>`: Queries the current status of
  the filament sensor. The data displayed on the terminal will depend on the
  sensor type defined in the confguration.
- `SET_FILAMENT_SENSOR SENSOR=<sensor_name> ENABLE=[0|1]`: Sets the
  filament sensor on/off. If ENABLE is set to 0, the filament sensor will
  be disabled, if set to 1 it is enabled.

## Firmware Retraction

The following commands are available when the "firmware_retraction"
config section is enabled. These commands allow you to utilise the
firmware retraction feature available in many slicers, to reduce
stringing during non-extrusion moves from one part of the print to
another. Appropriately configuring pressure advance reduces the length
of retraction required.

- `SET_RETRACTION [RETRACT_LENGTH=<mm>] [RETRACT_SPEED=<mm/s>] [UNRETRACT_EXTRA_LENGTH=<mm>] [UNRETRACT_SPEED=<mm/s>]`: Adjust the
  parameters used by firmware retraction. RETRACT_LENGTH determines
  the length of filament to retract and unretract. The speed of
  retraction is adjusted via RETRACT_SPEED, and is typically set
  relatively high. The speed of unretraction is adjusted via
  UNRETRACT_SPEED, and is not particularly critical, although often
  lower than RETRACT_SPEED. In some cases it is useful to add a small
  amount of additional length on unretraction, and this is set via
  UNRETRACT_EXTRA_LENGTH. SET_RETRACTION is commonly set as part of
  slicer per-filament configuration, as different filaments require
  different parameter settings.
- `GET_RETRACTION`: Queries the current parameters used by firmware
  retraction and displays them on the terminal.
- `G10`: Retracts the extruder using the currently configured
  parameters.
- `G11`: Unretracts the extruder using the currently configured
  parameters.

## Skew Correction

The following commands are available when the "skew_correction" config
section is enabled.

- `SET_SKEW [XY=<ac_length,bd_length,ad_length>] [XZ=<ac,bd,ad>] [YZ=<ac,bd,ad>] [CLEAR=<0|1>]`: Configures the [skew_correction] module
  with measurements (in mm) taken from a calibration print. One may
  enter measurements for any combination of planes, planes not entered will
  retain their current value. If `CLEAR=1` is entered then all skew
  correction will be disabled.
- `GET_CURRENT_SKEW`: Reports the current printer skew for each plane in
  both radians and degrees. The skew is calculated based on parameters
  provided via the `SET_SKEW` gcode.
- `CALC_MEASURED_SKEW [AC=<ac_length>] [BD=<bd_length>] [AD=<ad_length>]`:
  Calculates and reports the skew (in radians and degrees) based on a
  measured print. This can be useful for determining the printer's current
  skew after correction has been applied. It may also be useful before
  correction is applied to determine if skew correction is necessary. See
  skew_correction.md for details on skew calibration objects and
  measurements.
- `SKEW_PROFILE [LOAD=<name>] [SAVE=<name>] [REMOVE=<name>]`: Profile
  management for skew_correction. LOAD will restore skew state from the
  profile matching the supplied name. SAVE will save the current skew state
  to a profile matching the supplied name. Remove will delete the profile
  matching the supplied name from persistent memory. Note that after SAVE
  or REMOVE operations have been run the SAVE_CONFIG gcode must be run
  to make the changes to peristent memory permanent.

## Delayed GCode

The following command is enabled if a [delayed_gcode] config section has
been enabled:

- `UPDATE_DELAYED_GCODE [ID=<name>] [DURATION=<seconds>]`: Updates the
  delay duration for the identified [delayed_gcode] and starts the timer
  for gcode execution. A value of 0 will cancel a pending delayed gcode
  from executing.

## Resonance compensation

The following command is enabled if an [input_shaper] config section has
been enabled:

- `SET_INPUT_SHAPER [SHAPER_FREQ_X=<shaper_freq_x>] [SHAPER_FREQ_Y=<shaper_freq_y>] [DAMPING_RATIO_X=<damping_ratio_x>] [DAMPING_RATIO_Y=<damping_ratio_y>] [SHAPER_TYPE=<shaper>] [SHAPER_TYPE_X=<shaper_type_x>] [SHAPER_TYPE_Y=<shaper_type_y>]`: Modify
  input shaper parameters. Note that SHAPER_TYPE parameter resets input shaper
  for both X and Y axes even if different shaper types have been configured
  in [input_shaper] section. SHAPER_TYPE cannot be used together with either
  of SHAPER_TYPE_X and SHAPER_TYPE_Y parameters. See
  [example-extras.cfg](https://github.com/KevinOConnor/klipper/tree/master/config/example-extras.cfg)
  for more details on each of these parameters.

## Temperature Fan Commands

The following command is available when a "temperature_fan" config
section is enabled:

- `SET_TEMPERATURE_FAN_TARGET temperature_fan=<temperature_fan_name> [target=<target_temperature>]`: Sets the target temperature for a
  temperature_fan. If a target is not supplied, it is set to the
  specified temperature in the config file.

## Adxl345 Accelerometer Commands

The following command is available when an "adxl345" config section is
enabled:

- `ACCELEROMETER_MEASURE [CHIP=<config_name>] [RATE=<value>] [NAME=<value>]`: Starts accelerometer measurements at the requested
  number of samples per second. If CHIP is not specified it defaults
  to "default". Valid rates are 25, 50, 100, 200, 400, 800, 1600,
  and 3200. If RATE is zero (or not specified) then the current series
  of measurements are stopped and the results are written to a file
  named `/tmp/adxl345-<name>.csv` where "<name>" is the optional NAME
  parameter. If NAME is not specified it defaults to the current time
  in "YYYYMMDD_HHMMSS" format.<|MERGE_RESOLUTION|>--- conflicted
+++ resolved
@@ -241,15 +241,10 @@
 
 The following command is available when an "output_pin" config section
 is enabled:
-<<<<<<< HEAD
-
-- `SET_PIN PIN=config_name VALUE=<value>`
-=======
 - `SET_PIN PIN=config_name VALUE=<value> CYCLE_TIME=<cycle_time>`
 
 Note: Hardware PWM does not currently support the CYCLE_TIME parameter and will
 use the cycle time defined in the config.
->>>>>>> 0bf0cb5b
 
 ## Manually Controlled Fans Commands
 

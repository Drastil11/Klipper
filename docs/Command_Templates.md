--- conflicted
+++ resolved
@@ -310,18 +310,15 @@
   between micro-controller architectures and with each code revision.
 - `printer.mcu.last_stats.<statistics_name>`: Statistics information
   on the micro-controller connection.
-<<<<<<< HEAD
+- `printer.system_stats.sysload`, `printer.system_stats.cputime`,
+  `printer.system_stats.memavail`: Information on the host operating
+  system and process load.
 - `printer.palette2.ping`: Amount of the last reported Palette 2 ping
   in percent.
 - `printer.palette2.remaining_load_length`: When starting a Palette 2
   print, this will be the amount of filament to load into the extruder.
 - `printer.palette2.is_splicing`: True when the Palette 2 is splicing
   filament.
-=======
-- `printer.system_stats.sysload`, `printer.system_stats.cputime`,
-  `printer.system_stats.memavail`: Information on the host operating
-  system and process load.
->>>>>>> a93d09cd
 
 The above list is subject to change - if using an attribute be sure to
 review the [Config Changes document](Config_Changes.md) when upgrading

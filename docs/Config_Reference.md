# Configuration reference

This document is a reference for options available in the Klipper
config file.

The descriptions in this document are formatted so that it is possible
to cut-and-paste them into a printer config file. See the
[installation document](Installation.md) for information on setting up
Klipper and choosing an initial config file.

## Micro-controller configuration

### Format of micro-controller pin names

Many config options require the name of a micro-controller pin.
Klipper uses the hardware names for these pins - for example `PA4`.

Pin names may be preceded by `!` to indicate that a reverse polarity
should be used (eg, trigger on low instead of high).

Input pins may be preceded by `^` to indicate that a hardware pull-up
resistor should be enabled for the pin. If the micro-controller
supports pull-down resistors then an input pin may alternatively be
preceded by `~`.

Note, some config sections may "create" additional pins. Where this
occurs, the config section defining the pins must be listed in the
config file before any sections using those pins.

### [mcu]

Configuration of the primary micro-controller.

```
[mcu]
serial:
#   The serial port to connect to the MCU. If unsure (or if it
#   changes) see the "Where's my serial port?" section of the FAQ.
#   This parameter must be provided when using a serial port.
#baud: 250000
#   The baud rate to use. The default is 250000.
#canbus_uuid:
#   If using a device connected to a CAN bus then this sets the unique
#   chip identifier to connect to. This value must be provided when using
#   CAN bus for communication.
#canbus_interface:
#   If using a device connected to a CAN bus then this sets the CAN
#   network interface to use. The default is 'can0'.
#restart_method:
#   This controls the mechanism the host will use to reset the
#   micro-controller. The choices are 'arduino', 'cheetah', 'rpi_usb',
#   and 'command'. The 'arduino' method (toggle DTR) is common on
#   Arduino boards and clones. The 'cheetah' method is a special
#   method needed for some Fysetc Cheetah boards. The 'rpi_usb' method
#   is useful on Raspberry Pi boards with micro-controllers powered
#   over USB - it briefly disables power to all USB ports to
#   accomplish a micro-controller reset. The 'command' method involves
#   sending a Klipper command to the micro-controller so that it can
#   reset itself. The default is 'arduino' if the micro-controller
#   communicates over a serial port, 'command' otherwise.
```

### [mcu my_extra_mcu]

Additional micro-controllers (one may define any number of sections
with an "mcu" prefix). Additional micro-controllers introduce
additional pins that may be configured as heaters, steppers, fans,
etc.. For example, if an "[mcu extra_mcu]" section is introduced, then
pins such as "extra_mcu:ar9" may then be used elsewhere in the config
(where "ar9" is a hardware pin name or alias name on the given mcu).

```
[mcu my_extra_mcu]
# See the "mcu" section for configuration parameters.
```

## Common kinematic settings

### [printer]

The printer section controls high level printer settings.

```
[printer]
kinematics:
#   The type of printer in use. This option may be one of: cartesian,
#   corexy, corexz, hybrid-corexy, hybrid-corexz, rotary_delta, delta,
#   polar, winch, or none. This
#   parameter must be specified.
max_velocity:
#   Maximum velocity (in mm/s) of the toolhead (relative to the
#   print). This parameter must be specified.
max_accel:
#   Maximum acceleration (in mm/s^2) of the toolhead (relative to the
#   print). This parameter must be specified.
#max_accel_to_decel:
#   A pseudo acceleration (in mm/s^2) controlling how fast the
#   toolhead may go from acceleration to deceleration. It is used to
#   reduce the top speed of short zig-zag moves (and thus reduce
#   printer vibration from these moves). The default is half of
#   max_accel.
#square_corner_velocity: 5.0
#   The maximum velocity (in mm/s) that the toolhead may travel a 90
#   degree corner at. A non-zero value can reduce changes in extruder
#   flow rates by enabling instantaneous velocity changes of the
#   toolhead during cornering. This value configures the internal
#   centripetal velocity cornering algorithm; corners with angles
#   larger than 90 degrees will have a higher cornering velocity while
#   corners with angles less than 90 degrees will have a lower
#   cornering velocity. If this is set to zero then the toolhead will
#   decelerate to zero at each corner. The default is 5mm/s.
```

### [stepper]

Stepper motor definitions. Different printer types (as specified by
the "kinematics" option in the [printer] config section) require
different names for the stepper (eg, `stepper_x` vs `stepper_a`).
Below are common stepper definitions.

See the [rotation distance document](Rotation_Distance.md) for
information on calculating the `rotation_distance` parameter.

```
[stepper_x]
step_pin:
#   Step GPIO pin (triggered high). This parameter must be provided.
dir_pin:
#   Direction GPIO pin (high indicates positive direction). This
#   parameter must be provided.
enable_pin:
#   Enable pin (default is enable high; use ! to indicate enable
#   low). If this parameter is not provided then the stepper motor
#   driver must always be enabled.
rotation_distance:
#   Distance (in mm) that the axis travels with one full rotation of
#   the stepper motor (or final gear if gear_ratio is specified).
#   This parameter must be provided.
microsteps:
#   The number of microsteps the stepper motor driver uses. This
#   parameter must be provided.
#full_steps_per_rotation: 200
#   The number of full steps for one rotation of the stepper motor.
#   Set this to 200 for a 1.8 degree stepper motor or set to 400 for a
#   0.9 degree motor. The default is 200.
#gear_ratio:
#   The gear ratio if the stepper motor is connected to the axis via a
#   gearbox. For example, one may specify "5:1" if a 5 to 1 gearbox is
#   in use. If the axis has multiple gearboxes one may specify a comma
#   separated list of gear ratios (for example, "57:11, 2:1"). If a
#   gear_ratio is specified then rotation_distance specifies the
#   distance the axis travels for one full rotation of the final gear.
#   The default is to not use a gear ratio.
endstop_pin:
#   Endstop switch detection pin. This parameter must be provided for
#   the X, Y, and Z steppers on cartesian style printers.
#position_min: 0
#   Minimum valid distance (in mm) the user may command the stepper to
#   move to.  The default is 0mm.
position_endstop:
#   Location of the endstop (in mm). This parameter must be provided
#   for the X, Y, and Z steppers on cartesian style printers.
position_max:
#   Maximum valid distance (in mm) the user may command the stepper to
#   move to. This parameter must be provided for the X, Y, and Z
#   steppers on cartesian style printers.
#homing_speed: 5.0
#   Maximum velocity (in mm/s) of the stepper when homing. The default
#   is 5mm/s.
#homing_retract_dist: 5.0
#   Distance to backoff (in mm) before homing a second time during
#   homing. Set this to zero to disable the second home. The default
#   is 5mm.
#homing_retract_speed:
#   Speed to use on the retract move after homing in case this should
#   be different from the homing speed, which is the default for this
#   parameter
#second_homing_speed:
#   Velocity (in mm/s) of the stepper when performing the second home.
#   The default is homing_speed/2.
#homing_positive_dir:
#   If true, homing will cause the stepper to move in a positive
#   direction (away from zero); if false, home towards zero. It is
#   better to use the default than to specify this parameter. The
#   default is true if position_endstop is near position_max and false
#   if near position_min.
```

### Cartesian Kinematics

See [example-cartesian.cfg](../config/example-cartesian.cfg) for an
example cartesian kinematics config file.

Only parameters specific to cartesian printers are described here -
see [common kinematic settings](#common-kinematic-settings) for
available parameters.

```
[printer]
kinematics: cartesian
max_z_velocity:
#   This sets the maximum velocity (in mm/s) of movement along the z
#   axis. This setting can be used to restrict the maximum speed of
#   the z stepper motor. The default is to use max_velocity for
#   max_z_velocity.
max_z_accel:
#   This sets the maximum acceleration (in mm/s^2) of movement along
#   the z axis. It limits the acceleration of the z stepper motor. The
#   default is to use max_accel for max_z_accel.

# The stepper_x section is used to describe the stepper controlling
# the X axis in a cartesian robot.
[stepper_x]

# The stepper_y section is used to describe the stepper controlling
# the Y axis in a cartesian robot.
[stepper_y]

# The stepper_z section is used to describe the stepper controlling
# the Z axis in a cartesian robot.
[stepper_z]
```

### Linear Delta Kinematics

See [example-delta.cfg](../config/example-delta.cfg) for an example
linear delta kinematics config file. See the
[delta calibrate guide](Delta_Calibrate.md) for information on
calibration.

Only parameters specific to linear delta printers are described here -
see [common kinematic settings](#common-kinematic-settings) for
available parameters.

```
[printer]
kinematics: delta
max_z_velocity:
#   For delta printers this limits the maximum velocity (in mm/s) of
#   moves with z axis movement. This setting can be used to reduce the
#   maximum speed of up/down moves (which require a higher step rate
#   than other moves on a delta printer). The default is to use
#   max_velocity for max_z_velocity.
#minimum_z_position: 0
#   The minimum Z position that the user may command the head to move
#   to. The default is 0.
delta_radius:
#   Radius (in mm) of the horizontal circle formed by the three linear
#   axis towers. This parameter may also be calculated as:
#    delta_radius = smooth_rod_offset - effector_offset - carriage_offset
#   This parameter must be provided.
#print_radius:
#   The radius (in mm) of valid toolhead XY coordinates. One may use
#   this setting to customize the range checking of toolhead moves. If
#   a large value is specified here then it may be possible to command
#   the toolhead into a collision with a tower. The default is to use
#   delta_radius for print_radius (which would normally prevent a
#   tower collision).

# The stepper_a section describes the stepper controlling the front
# left tower (at 210 degrees). This section also controls the homing
# parameters (homing_speed, homing_retract_dist) for all towers.
[stepper_a]
position_endstop:
#   Distance (in mm) between the nozzle and the bed when the nozzle is
#   in the center of the build area and the endstop triggers. This
#   parameter must be provided for stepper_a; for stepper_b and
#   stepper_c this parameter defaults to the value specified for
#   stepper_a.
arm_length:
#   Length (in mm) of the diagonal rod that connects this tower to the
#   print head. This parameter must be provided for stepper_a; for
#   stepper_b and stepper_c this parameter defaults to the value
#   specified for stepper_a.
#angle:
#   This option specifies the angle (in degrees) that the tower is
#   at. The default is 210 for stepper_a, 330 for stepper_b, and 90
#   for stepper_c.

# The stepper_b section describes the stepper controlling the front
# right tower (at 330 degrees).
[stepper_b]

# The stepper_c section describes the stepper controlling the rear
# tower (at 90 degrees).
[stepper_c]

# The delta_calibrate section enables a DELTA_CALIBRATE extended
# g-code command that can calibrate the tower endstop positions and
# angles.
[delta_calibrate]
radius:
#   Radius (in mm) of the area that may be probed. This is the radius
#   of nozzle coordinates to be probed; if using an automatic probe
#   with an XY offset then choose a radius small enough so that the
#   probe always fits over the bed. This parameter must be provided.
#speed: 50
#   The speed (in mm/s) of non-probing moves during the calibration.
#   The default is 50.
#horizontal_move_z: 5
#   The height (in mm) that the head should be commanded to move to
#   just prior to starting a probe operation. The default is 5.
```

### CoreXY Kinematics

See [example-corexy.cfg](../config/example-corexy.cfg) for an example
corexy (and h-bot) kinematics file.

Only parameters specific to corexy printers are described here - see
[common kinematic settings](#common-kinematic-settings) for available
parameters.

```
[printer]
kinematics: corexy
max_z_velocity:
#   This sets the maximum velocity (in mm/s) of movement along the z
#   axis. This setting can be used to restrict the maximum speed of
#   the z stepper motor. The default is to use max_velocity for
#   max_z_velocity.
max_z_accel:
#   This sets the maximum acceleration (in mm/s^2) of movement along
#   the z axis. It limits the acceleration of the z stepper motor. The
#   default is to use max_accel for max_z_accel.

# The stepper_x section is used to describe the X axis as well as the
# stepper controlling the X+Y movement.
[stepper_x]

# The stepper_y section is used to describe the Y axis as well as the
# stepper controlling the X-Y movement.
[stepper_y]

# The stepper_z section is used to describe the stepper controlling
# the Z axis.
[stepper_z]
```

### CoreXZ Kinematics

See [example-corexz.cfg](../config/example-corexz.cfg) for an example
corexz kinematics config file.

Only parameters specific to corexz printers are described here - see
[common kinematic settings](#common-kinematic-settings) for available
parameters.

```
[printer]
kinematics: corexz
max_z_velocity:
#   This sets the maximum velocity (in mm/s) of movement along the z
#   axis. The default is to use max_velocity for max_z_velocity.
max_z_accel:
#   This sets the maximum acceleration (in mm/s^2) of movement along
#   the z axis. The default is to use max_accel for max_z_accel.

# The stepper_x section is used to describe the X axis as well as the
# stepper controlling the X+Z movement.
[stepper_x]

# The stepper_y section is used to describe the stepper controlling
# the Y axis.
[stepper_y]

# The stepper_z section is used to describe the Z axis as well as the
# stepper controlling the X-Z movement.
[stepper_z]
```

### Hybrid-CoreXY Kinematics

See [example-hybrid-corexy.cfg](../config/example-hybrid-corexy.cfg)
for an example hybrid corexy kinematics config file.

This kinematic is also known as Markforged kinematic.

Only parameters specific to hybrid corexy printers are described here
see [common kinematic settings](#common-kinematic-settings) for available
parameters.

```
[printer]
kinematics: hybrid_corexy
max_z_velocity:
#   This sets the maximum velocity (in mm/s) of movement along the z
#   axis. The default is to use max_velocity for max_z_velocity.
max_z_accel:
#   This sets the maximum acceleration (in mm/s^2) of movement along
#   the z axis. The default is to use max_accel for max_z_accel.

# The stepper_x section is used to describe the X axis as well as the
# stepper controlling the X-Y movement.
[stepper_x]

# The stepper_y section is used to describe the stepper controlling
# the Y axis.
[stepper_y]

# The stepper_z section is used to describe the stepper controlling
# the Z axis.
[stepper_z]
```

### Hybrid-CoreXZ Kinematics

See [example-hybrid-corexz.cfg](../config/example-hybrid-corexz.cfg)
for an example hybrid corexz kinematics config file.

This kinematic is also known as Markforged kinematic.

Only parameters specific to hybrid corexy printers are described here
see [common kinematic settings](#common-kinematic-settings) for available
parameters.

```
[printer]
kinematics: hybrid_corexz
max_z_velocity:
#   This sets the maximum velocity (in mm/s) of movement along the z
#   axis. The default is to use max_velocity for max_z_velocity.
max_z_accel:
#   This sets the maximum acceleration (in mm/s^2) of movement along
#   the z axis. The default is to use max_accel for max_z_accel.

# The stepper_x section is used to describe the X axis as well as the
# stepper controlling the X-Z movement.
[stepper_x]

# The stepper_y section is used to describe the stepper controlling
# the Y axis.
[stepper_y]

# The stepper_z section is used to describe the stepper controlling
# the Z axis.
[stepper_z]
```

### Polar Kinematics

See [example-polar.cfg](../config/example-polar.cfg) for an example
polar kinematics config file.

Only parameters specific to polar printers are described here - see
[common kinematic settings](#common-kinematic-settings) for available
parameters.

POLAR KINEMATICS ARE A WORK IN PROGRESS. Moves around the `0,0`
position are known to not work properly.

```
[printer]
kinematics: polar

# The stepper_bed section is used to describe the stepper controlling
# the bed.
[stepper_bed]
gear_ratio:
#   A gear_ratio must be specified and rotation_distance may not be
#   specified. For example, if the bed has an 80 toothed pulley driven
#   by a stepper with a 16 toothed pulley then one would specify a
#   gear ratio of "80:16". This parameter must be provided.
max_z_velocity:
#   This sets the maximum velocity (in mm/s) of movement along the z
#   axis. This setting can be used to restrict the maximum speed of
#   the z stepper motor. The default is to use max_velocity for
#   max_z_velocity.
max_z_accel:
#   This sets the maximum acceleration (in mm/s^2) of movement along
#   the z axis. It limits the acceleration of the z stepper motor. The
#   default is to use max_accel for max_z_accel.

# The stepper_arm section is used to describe the stepper controlling
# the carriage on the arm.
[stepper_arm]

# The stepper_z section is used to describe the stepper controlling
# the Z axis.
[stepper_z]
```

### Rotary delta Kinematics

See [example-rotary-delta.cfg](../config/example-rotary-delta.cfg) for
an example rotary delta kinematics config file.

Only parameters specific to rotary delta printers are described here -
see [common kinematic settings](#common-kinematic-settings) for
available parameters.

ROTARY DELTA KINEMATICS ARE A WORK IN PROGRESS. Homing moves may
timeout and some boundary checks are not implemented.

```
[printer]
kinematics: rotary_delta
max_z_velocity:
#   For delta printers this limits the maximum velocity (in mm/s) of
#   moves with z axis movement. This setting can be used to reduce the
#   maximum speed of up/down moves (which require a higher step rate
#   than other moves on a delta printer). The default is to use
#   max_velocity for max_z_velocity.
#minimum_z_position: 0
#   The minimum Z position that the user may command the head to move
#   to.  The default is 0.
shoulder_radius:
#   Radius (in mm) of the horizontal circle formed by the three
#   shoulder joints, minus the radius of the circle formed by the
#   effector joints. This parameter may also be calculated as:
#     shoulder_radius = (delta_f - delta_e) / sqrt(12)
#   This parameter must be provided.
shoulder_height:
#   Distance (in mm) of the shoulder joints from the bed, minus the
#   effector toolhead height. This parameter must be provided.

# The stepper_a section describes the stepper controlling the rear
# right arm (at 30 degrees). This section also controls the homing
# parameters (homing_speed, homing_retract_dist) for all arms.
[stepper_a]
gear_ratio:
#   A gear_ratio must be specified and rotation_distance may not be
#   specified. For example, if the arm has an 80 toothed pulley driven
#   by a pulley with 16 teeth, which is in turn connected to a 60
#   toothed pulley driven by a stepper with a 16 toothed pulley, then
#   one would specify a gear ratio of "80:16, 60:16". This parameter
#   must be provided.
position_endstop:
#   Distance (in mm) between the nozzle and the bed when the nozzle is
#   in the center of the build area and the endstop triggers. This
#   parameter must be provided for stepper_a; for stepper_b and
#   stepper_c this parameter defaults to the value specified for
#   stepper_a.
upper_arm_length:
#   Length (in mm) of the arm connecting the "shoulder joint" to the
#   "elbow joint". This parameter must be provided for stepper_a; for
#   stepper_b and stepper_c this parameter defaults to the value
#   specified for stepper_a.
lower_arm_length:
#   Length (in mm) of the arm connecting the "elbow joint" to the
#   "effector joint". This parameter must be provided for stepper_a;
#   for stepper_b and stepper_c this parameter defaults to the value
#   specified for stepper_a.
#angle:
#   This option specifies the angle (in degrees) that the arm is at.
#   The default is 30 for stepper_a, 150 for stepper_b, and 270 for
#   stepper_c.

# The stepper_b section describes the stepper controlling the rear
# left arm (at 150 degrees).
[stepper_b]

# The stepper_c section describes the stepper controlling the front
# arm (at 270 degrees).
[stepper_c]

# The delta_calibrate section enables a DELTA_CALIBRATE extended
# g-code command that can calibrate the shoulder endstop positions.
[delta_calibrate]
radius:
#   Radius (in mm) of the area that may be probed. This is the radius
#   of nozzle coordinates to be probed; if using an automatic probe
#   with an XY offset then choose a radius small enough so that the
#   probe always fits over the bed. This parameter must be provided.
#speed: 50
#   The speed (in mm/s) of non-probing moves during the calibration.
#   The default is 50.
#horizontal_move_z: 5
#   The height (in mm) that the head should be commanded to move to
#   just prior to starting a probe operation. The default is 5.
```

### Cable winch Kinematics

See the [example-winch.cfg](../config/example-winch.cfg) for an
example cable winch kinematics config file.

Only parameters specific to cable winch printers are described here -
see [common kinematic settings](#common-kinematic-settings) for
available parameters.

CABLE WINCH SUPPORT IS EXPERIMENTAL. Homing is not implemented on
cable winch kinematics. In order to home the printer, manually send
movement commands until the toolhead is at 0,0,0 and then issue a
`G28` command.

```
[printer]
kinematics: winch

# The stepper_a section describes the stepper connected to the first
# cable winch. A minimum of 3 and a maximum of 26 cable winches may be
# defined (stepper_a to stepper_z) though it is common to define 4.
[stepper_a]
rotation_distance:
#   The rotation_distance is the nominal distance (in mm) the toolhead
#   moves towards the cable winch for each full rotation of the
#   stepper motor. This parameter must be provided.
anchor_x:
anchor_y:
anchor_z:
#   The x, y, and z position of the cable winch in cartesian space.
#   These parameters must be provided.
```

### None Kinematics

It is possible to define a special "none" kinematics to disable
kinematic support in Klipper. This may be useful for controlling
devices that are not typical 3d-printers or for debugging purposes.

```
[printer]
kinematics: none
max_velocity: 1
max_accel: 1
#   The max_velocity and max_accel parameters must be defined. The
#   values are not used for "none" kinematics.
```

## Common extruder and heated bed support

### [extruder]

The extruder section is used to describe both the stepper controlling
the printer extruder and the heater parameters for the nozzle. See the
[pressure advance guide](Pressure_Advance.md) for information on
tuning pressure advance.

```
[extruder]
step_pin:
dir_pin:
enable_pin:
microsteps:
rotation_distance:
#   See the "stepper" section for a description of the above parameters.
nozzle_diameter:
#   Diameter of the nozzle orifice (in mm). This parameter must be
#   provided.
filament_diameter:
#   The nominal diameter of the raw filament (in mm) as it enters the
#   extruder. This parameter must be provided.
#max_extrude_cross_section:
#   Maximum area (in mm^2) of an extrusion cross section (eg,
#   extrusion width multiplied by layer height). This setting prevents
#   excessive amounts of extrusion during relatively small XY moves.
#   If a move requests an extrusion rate that would exceed this value
#   it will cause an error to be returned. The default is: 4.0 *
#   nozzle_diameter^2
#instantaneous_corner_velocity: 1.000
#   The maximum instantaneous velocity change (in mm/s) of the
#   extruder during the junction of two moves. The default is 1mm/s.
#max_extrude_only_distance: 50.0
#   Maximum length (in mm of raw filament) that a retraction or
#   extrude-only move may have. If a retraction or extrude-only move
#   requests a distance greater than this value it will cause an error
#   to be returned. The default is 50mm.
#max_extrude_only_velocity:
#max_extrude_only_accel:
#   Maximum velocity (in mm/s) and acceleration (in mm/s^2) of the
#   extruder motor for retractions and extrude-only moves. These
#   settings do not have any impact on normal printing moves. If not
#   specified then they are calculated to match the limit an XY
#   printing move with a cross section of 4.0*nozzle_diameter^2 would
#   have.
#pressure_advance: 0.0
#   The amount of raw filament to push into the extruder during
#   extruder acceleration. An equal amount of filament is retracted
#   during deceleration. It is measured in millimeters per
#   millimeter/second. The default is 0, which disables pressure
#   advance.
#pressure_advance_smooth_time: 0.040
#   A time range (in seconds) to use when calculating the average
#   extruder velocity for pressure advance. A larger value results in
#   smoother extruder movements. This parameter may not exceed 200ms.
#   This setting only applies if pressure_advance is non-zero. The
#   default is 0.040 (40 milliseconds).
#
# The remaining variables describe the extruder heater.
heater_pin:
#   PWM output pin controlling the heater. This parameter must be
#   provided.
#max_power: 1.0
#   The maximum power (expressed as a value from 0.0 to 1.0) that the
#   heater_pin may be set to. The value 1.0 allows the pin to be set
#   fully enabled for extended periods, while a value of 0.5 would
#   allow the pin to be enabled for no more than half the time. This
#   setting may be used to limit the total power output (over extended
#   periods) to the heater. The default is 1.0.
sensor_type:
#   Type of sensor - common thermistors are "EPCOS 100K B57560G104F",
#   "ATC Semitec 104GT-2", "NTC 100K beta 3950", "Honeywell 100K
#   135-104LAG-J01", "NTC 100K MGB18-104F39050L32", "SliceEngineering
#   450", and "TDK NTCG104LH104JT1". See the "Temperature sensors"
#   section for other sensors. This parameter must be provided.
sensor_pin:
#   Analog input pin connected to the sensor. This parameter must be
#   provided.
#pullup_resistor: 4700
#   The resistance (in ohms) of the pullup attached to the thermistor.
#   This parameter is only valid when the sensor is a thermistor. The
#   default is 4700 ohms.
#smooth_time: 2.0
#   A time value (in seconds) over which temperature measurements will
#   be smoothed to reduce the impact of measurement noise. The default
#   is 2 seconds.
control:
#   Control algorithm (either pid or watermark). This parameter must
#   be provided.
pid_Kp:
#   Kp is the "proportional" constant for the pid. This parameter must
#   be provided for PID heaters.
pid_Ki:
#   Ki is the "integral" constant for the pid. This parameter must be
#   provided for PID heaters.
pid_Kd:
#   Kd is the "derivative" constant for the pid. This parameter must
#   be provided for PID heaters.
#max_delta: 2.0
#   On 'watermark' controlled heaters this is the number of degrees in
#   Celsius above the target temperature before disabling the heater
#   as well as the number of degrees below the target before
#   re-enabling the heater. The default is 2 degrees Celsius.
#pwm_cycle_time: 0.100
#   Time in seconds for each software PWM cycle of the heater. It is
#   not recommended to set this unless there is an electrical
#   requirement to switch the heater faster than 10 times a second.
#   The default is 0.100 seconds.
#min_extrude_temp: 170
#   The minimum temperature (in Celsius) at which extruder move
#   commands may be issued. The default is 170 Celsius.
min_temp:
max_temp:
#   The maximum range of valid temperatures (in Celsius) that the
#   heater must remain within. This controls a safety feature
#   implemented in the micro-controller code - should the measured
#   temperature ever fall outside this range then the micro-controller
#   will go into a shutdown state. This check can help detect some
#   heater and sensor hardware failures. Set this range just wide
#   enough so that reasonable temperatures do not result in an error.
#   These parameters must be provided.
```

### [heater_bed]

The heater_bed section describes a heated bed. It uses the same heater
settings described in the "extruder" section.

```
[heater_bed]
heater_pin:
sensor_type:
sensor_pin:
control:
min_temp:
max_temp:
#   See the "extruder" section for a description of the above parameters.
```

## Bed level support

### [bed_mesh]

Mesh Bed Leveling. One may define a bed_mesh config section to enable
move transformations that offset the z axis based on a mesh generated
from probed points. When using a probe to home the z-axis, it is
recommended to define a safe_z_home section in printer.cfg to home
toward the center of the print area.

See the [bed mesh guide](Bed_Mesh.md) and
[command reference](G-Codes.md#mesh-bed-leveling) for additional
information.

Visual Examples:
```
 rectangular bed, probe_count = 3,3:
             x---x---x (max_point)
             |
             x---x---x
                     |
 (min_point) x---x---x

 round bed, round_probe_count = 5, bed_radius = r:
                x (0,r) end
              /
            x---x---x
                      \
 (-r,0) x---x---x---x---x (r,0)
          \
            x---x---x
                  /
                x  (0,-r) start
```

```
[bed_mesh]
#speed: 50
#   The speed (in mm/s) of non-probing moves during the calibration.
#   The default is 50.
#horizontal_move_z: 5
#   The height (in mm) that the head should be commanded to move to
#   just prior to starting a probe operation. The default is 5.
#mesh_radius:
#   Defines the radius of the mesh to probe for round beds. Note that
#   the radius is relative to the coordinate specified by the
#   mesh_origin option. This parameter must be provided for round beds
#   and omitted for rectangular beds.
#mesh_origin:
#   Defines the center x,y coordinate of the mesh for round beds. This
#   coordinate is relative to the probe's location. It may be useful
#   to adjust the mesh_origin in an effort to maximize the size of the
#   mesh radius. Default is 0,0. This parameter must be omitted for
#   rectangular beds.
#mesh_min:
#   Defines the minimum x,y coordinate of the mesh for rectangular
#   beds. This coordinate is relative to the probe's location. This
#   will be the first point probed, nearest to the origin. This
#   parameter must be provided for rectangular beds.
#mesh_max:
#   Defines the maximum x,y coordinate of the mesh for rectangular
#   beds. Adheres to the same principle as mesh_min, however this will
#   be the furthest point probed from the bed's origin. This parameter
#   must be provided for rectangular beds.
#probe_count: 3,3
#   For rectangular beds, this is a comma separate pair of integer
#   values (X,Y) defining the number of points to probe along each
#   axis. A single value is also valid, in which case that value will
#   be applied to both axes. Default is 3,3.
#round_probe_count: 5
#   For round beds, this integer value defines the maximum number of
#   points to probe along each axis. This value must be an odd number.
#   Default is 5.
#fade_start: 1.0
#   The gcode z position in which to start phasing out z-adjustment
#   when fade is enabled. Default is 1.0.
#fade_end: 0.0
#   The gcode z position in which phasing out completes. When set to a
#   value below fade_start, fade is disabled. It should be noted that
#   fade may add unwanted scaling along the z-axis of a print. If a
#   user wishes to enable fade, a value of 10.0 is recommended.
#   Default is 0.0, which disables fade.
#fade_target:
#   The z position in which fade should converge. When this value is
#   set to a non-zero value it must be within the range of z-values in
#   the mesh. Users that wish to converge to the z homing position
#   should set this to 0. Default is the average z value of the mesh.
#split_delta_z: .025
#   The amount of Z difference (in mm) along a move that will trigger
#   a split. Default is .025.
#move_check_distance: 5.0
#   The distance (in mm) along a move to check for split_delta_z.
#   This is also the minimum length that a move can be split. Default
#   is 5.0.
#mesh_pps: 2,2
#   A comma separated pair of integers (X,Y) defining the number of
#   points per segment to interpolate in the mesh along each axis. A
#   "segment" can be defined as the space between each probed point.
#   The user may enter a single value which will be applied to both
#   axes. Default is 2,2.
#algorithm: lagrange
#   The interpolation algorithm to use. May be either "lagrange" or
#   "bicubic". This option will not affect 3x3 grids, which are forced
#   to use lagrange sampling. Default is lagrange.
#bicubic_tension: .2
#   When using the bicubic algorithm the tension parameter above may
#   be applied to change the amount of slope interpolated. Larger
#   numbers will increase the amount of slope, which results in more
#   curvature in the mesh. Default is .2.
#relative_reference_index:
#   A point index in the mesh to reference all z values to. Enabling
#   this parameter produces a mesh relative to the probed z position
#   at the provided index.
#faulty_region_1_min:
#faulty_region_1_max:
#   Optional points that define a faulty region.  See docs/Bed_Mesh.md
#   for details on faulty regions.  Up to 99 faulty regions may be added.
#   By default no faulty regions are set.
```

### [bed_tilt]

Bed tilt compensation. One may define a bed_tilt config section to
enable move transformations that account for a tilted bed. Note that
bed_mesh and bed_tilt are incompatible; both cannot be defined.

See the [command reference](G-Codes.md#bed-tilt) for additional
information.

```
[bed_tilt]
#x_adjust: 0
#   The amount to add to each move's Z height for each mm on the X
#   axis. The default is 0.
#y_adjust: 0
#   The amount to add to each move's Z height for each mm on the Y
#   axis. The default is 0.
#z_adjust: 0
#   The amount to add to the Z height when the nozzle is nominally at
#   0,0. The default is 0.
# The remaining parameters control a BED_TILT_CALIBRATE extended
# g-code command that may be used to calibrate appropriate x and y
# adjustment parameters.
#points:
#   A list of X,Y coordinates (one per line; subsequent lines
#   indented) that should be probed during a BED_TILT_CALIBRATE
#   command. Specify coordinates of the nozzle and be sure the probe
#   is above the bed at the given nozzle coordinates. The default is
#   to not enable the command.
#speed: 50
#   The speed (in mm/s) of non-probing moves during the calibration.
#   The default is 50.
#horizontal_move_z: 5
#   The height (in mm) that the head should be commanded to move to
#   just prior to starting a probe operation. The default is 5.
```

### [bed_screws]

Tool to help adjust bed leveling screws. One may define a [bed_screws]
config section to enable a BED_SCREWS_ADJUST g-code command.

See the
[leveling guide](Manual_Level.md#adjusting-bed-leveling-screws) and
[command reference](G-Codes.md#bed-screws-helper) for additional
information.

```
[bed_screws]
#screw1:
#   The X,Y coordinate of the first bed leveling screw. This is a
#   position to command the nozzle to that is directly above the bed
#   screw (or as close as possible while still being above the bed).
#   This parameter must be provided.
#screw1_name:
#   An arbitrary name for the given screw. This name is displayed when
#   the helper script runs. The default is to use a name based upon
#   the screw XY location.
#screw1_fine_adjust:
#   An X,Y coordinate to command the nozzle to so that one can fine
#   tune the bed leveling screw. The default is to not perform fine
#   adjustments on the bed screw.
#screw2:
#screw2_name:
#screw2_fine_adjust:
#...
#   Additional bed leveling screws. At least three screws must be
#   defined.
#horizontal_move_z: 5
#   The height (in mm) that the head should be commanded to move to
#   when moving from one screw location to the next. The default is 5.
#probe_height: 0
#   The height of the probe (in mm) after adjusting for the thermal
#   expansion of bed and nozzle. The default is zero.
#speed: 50
#   The speed (in mm/s) of non-probing moves during the calibration.
#   The default is 50.
#probe_speed: 5
#   The speed (in mm/s) when moving from a horizontal_move_z position
#   to a probe_height position. The default is 5.
```

### [screws_tilt_adjust]

Tool to help adjust bed screws tilt using Z probe. One may define a
screws_tilt_adjust config section to enable a SCREWS_TILT_CALCULATE
g-code command.

See the
[leveling guide](Manual_Level.md#adjusting-bed-leveling-screws-using-the-bed-probe)
and [command reference](G-Codes.md#bed-screws-tilt-adjust-helper) for
additional information.

```
[screws_tilt_adjust]
#screw1:
#   The X,Y coordinate of the first bed leveling screw. This is a
#   position to command the nozzle to that is directly above the bed
#   screw (or as close as possible while still being above the bed).
#   This is the base screw used in calculations. This parameter must
#   be provided.
#screw1_name:
#   An arbitrary name for the given screw. This name is displayed when
#   the helper script runs. The default is to use a name based upon
#   the screw XY location.
#screw2:
#screw2_name:
#...
#   Additional bed leveling screws. At least two screws must be
#   defined.
#speed: 50
#   The speed (in mm/s) of non-probing moves during the calibration.
#   The default is 50.
#horizontal_move_z: 5
#   The height (in mm) that the head should be commanded to move to
#   just prior to starting a probe operation. The default is 5.
#screw_thread: CW-M3
#   The type of screw used for bed level, M3, M4 or M5 and the
#   direction of the knob used to level the bed, clockwise decrease
#   counter-clockwise decrease.
#   Accepted values: CW-M3, CCW-M3, CW-M4, CCW-M4, CW-M5, CCW-M5.
#   Default value is CW-M3, most printers use an M3 screw and
#   turning the knob clockwise decrease distance.
```

### [z_tilt]

Multiple Z stepper tilt adjustment. This feature enables independent
adjustment of multiple z steppers (see the "stepper_z1" section) to
adjust for tilt. If this section is present then a Z_TILT_ADJUST
extended [G-Code command](G-Codes.md#z-tilt) becomes available.

```
[z_tilt]
#z_positions:
#   A list of X,Y coordinates (one per line; subsequent lines
#   indented) describing the location of each bed "pivot point". The
#   "pivot point" is the point where the bed attaches to the given Z
#   stepper. It is described using nozzle coordinates (the XY position
#   of the nozzle if it could move directly above the point). The
#   first entry corresponds to stepper_z, the second to stepper_z1,
#   the third to stepper_z2, etc. This parameter must be provided.
#points:
#   A list of X,Y coordinates (one per line; subsequent lines
#   indented) that should be probed during a Z_TILT_ADJUST command.
#   Specify coordinates of the nozzle and be sure the probe is above
#   the bed at the given nozzle coordinates. This parameter must be
#   provided.
#speed: 50
#   The speed (in mm/s) of non-probing moves during the calibration.
#   The default is 50.
#horizontal_move_z: 5
#   The height (in mm) that the head should be commanded to move to
#   just prior to starting a probe operation. The default is 5.
#retries: 0
#   Number of times to retry if the probed points aren't within
#   tolerance.
#retry_tolerance: 0
#   If retries are enabled then retry if largest and smallest probed
#   points differ more than retry_tolerance. Note the smallest unit of
#   change here would be a single step. However if you are probing
#   more points than steppers then you will likely have a fixed
#   minimum value for the range of probed points which you can learn
#   by observing command output.
```

### [quad_gantry_level]

Moving gantry leveling using 4 independently controlled Z motors.
Corrects hyperbolic parabola effects (potato chip) on moving gantry
which is more flexible.
WARNING: Using this on a moving bed may lead to undesirable results.
If this section is present then a QUAD_GANTRY_LEVEL extended G-Code
command becomes available. This routine assumes the following Z motor
configuration:
```
 ----------------
 |Z1          Z2|
 |  ---------   |
 |  |       |   |
 |  |       |   |
 |  x--------   |
 |Z           Z3|
 ----------------
```
Where x is the (0,0) point on the bed

```
[quad_gantry_level]
#gantry_corners:
#   A newline separated list of X,Y coordinates describing the two
#   opposing corners of the gantry. The first entry corresponds to Z,
#   the second to Z2. This parameter must be provided.
#points:
#   A newline separated list of four X,Y points that should be probed
#   during a QUAD_GANTRY_LEVEL command. Order of the locations is
#   important, and should correspond to Z, Z1, Z2, and Z3 location in
#   order. This parameter must be provided. For maximum accuracy,
#   ensure your probe offsets are configured.
#speed: 50
#   The speed (in mm/s) of non-probing moves during the calibration.
#   The default is 50.
#horizontal_move_z: 5
#   The height (in mm) that the head should be commanded to move to
#   just prior to starting a probe operation. The default is 5.
#max_adjust: 4
#   Safety limit if an adjustment greater than this value is requested
#   quad_gantry_level will abort.
#retries: 0
#   Number of times to retry if the probed points aren't within
#   tolerance.
#retry_tolerance: 0
#   If retries are enabled then retry if largest and smallest probed
#   points differ more than retry_tolerance.
```

### [skew_correction]

Printer Skew Correction. It is possible to use software to correct
printer skew across 3 planes, xy, xz, yz. This is done by printing a
calibration model along a plane and measuring three lengths. Due to
the nature of skew correction these lengths are set via gcode. See
[skew correction](skew_correction.md) and
[command reference](G-Codes.md#skew-correction) for details.

```
[skew_correction]
```

## Customized homing

### [safe_z_home]

Safe Z homing. One may use this mechanism to home the Z axis at a
specific XY coordinate. This is useful if the toolhead, for example
has to move to the center of the bed before Z can be homed.

```
[safe_z_home]
home_xy_position:
#   A X,Y coordinate (e.g. 100,100) where the Z homing should be
#   performed. This parameter must be provided.
#speed: 50.0
#   Speed at which the toolhead is moved to the safe Z home
#   coordinate. The default is 50 mm/s
#z_hop:
#   Distance (in mm) to lift the Z axis prior to homing. This is
#   applied to any homing command, even if it doesn't home the Z axis.
#   If the Z axis is already homed and the current Z position is less
#   than z_hop, then this will lift the head to a height of z_hop. If
#   the Z axis is not already homed the head is lifted by z_hop.
#   The default is to not implement Z hop.
#z_hop_speed: 20.0
#   Speed (in mm/s) at which the Z axis is lifted prior to homing. The
#   default is 20mm/s.
#move_to_previous: False
#   When set to True, xy are reset to their previous positions after z
#   homing. The default is False.
```

### [homing_override]

Homing override. One may use this mechanism to run a series of g-code
commands in place of a G28 found in the normal g-code input. This may
be useful on printers that require a specific procedure to home the
machine.

```
[homing_override]
gcode:
#   A list of G-Code commands to execute in place of G28 commands
#   found in the normal g-code input. See docs/Command_Templates.md
#   for G-Code format. If a G28 is contained in this list of commands
#   then it will invoke the normal homing procedure for the printer.
#   The commands listed here must home all axes. This parameter must
#   be provided.
#axes: xyz
#   The axes to override. For example, if this is set to "z" then the
#   override script will only be run when the z axis is homed (eg, via
#   a "G28" or "G28 Z0" command). Note, the override script should
#   still home all axes. The default is "xyz" which causes the
#   override script to be run in place of all G28 commands.
#set_position_x:
#set_position_y:
#set_position_z:
#   If specified, the printer will assume the axis is at the specified
#   position prior to running the above g-code commands. Setting this
#   disables homing checks for that axis. This may be useful if the
#   head must move prior to invoking the normal G28 mechanism for an
#   axis. The default is to not force a position for an axis.
```

### [endstop_phase]

Stepper phase adjusted endstops. To use this feature, define a config
section with an "endstop_phase" prefix followed by the name of the
corresponding stepper config section (for example,
"[endstop_phase stepper_z]"). This feature can improve the accuracy of
endstop switches. Add a bare "[endstop_phase]" declaration to enable
the ENDSTOP_PHASE_CALIBRATE command.

See the [endstop phases guide](Endstop_Phase.md) and
[command reference](G-Codes.md#endstop-adjustments-by-stepper-phase)
for additional information.

```
[endstop_phase stepper_z]
#endstop_accuracy:
#   Sets the expected accuracy (in mm) of the endstop. This represents
#   the maximum error distance the endstop may trigger (eg, if an
#   endstop may occasionally trigger 100um early or up to 100um late
#   then set this to 0.200 for 200um). The default is
#   4*rotation_distance/full_steps_per_rotation.
#trigger_phase:
#   This specifies the phase of the stepper motor driver to expect
#   when hitting the endstop. It is composed of two numbers separated
#   by a forward slash character - the phase and the total number of
#   phases (eg, "7/64"). Only set this value if one is sure the
#   stepper motor driver is reset every time the mcu is reset. If this
#   is not set, then the stepper phase will be detected on the first
#   home and that phase will be used on all subsequent homes.
#endstop_align_zero: False
#   If true then the position_endstop of the axis will effectively be
#   modified so that the zero position for the axis occurs at a full
#   step on the stepper motor. (If used on the Z axis and the print
#   layer height is a multiple of a full step distance then every
#   layer will occur on a full step.) The default is False.
```

## G-Code macros and events

### [gcode_macro]

G-Code macros (one may define any number of sections with a
"gcode_macro" prefix). See the
[command template guide](Command_Templates.md) for more information.

```
[gcode_macro my_cmd]
#gcode:
#   A list of G-Code commands to execute in place of "my_cmd". See
#   docs/Command_Templates.md for G-Code format. This parameter must
#   be provided.
#variable_<name>:
#   One may specify any number of options with a "variable_" prefix.
#   The given variable name will be assigned the given value (parsed
#   as a Python literal) and will be available during macro expansion.
#   For example, a config with "variable_fan_speed = 75" might have
#   gcode commands containing "M106 S{ fan_speed * 255 }". Variables
#   can be changed at run-time using the SET_GCODE_VARIABLE command
#   (see docs/Command_Templates.md for details). Variable names may
#   not use upper case characters.
#rename_existing:
#   This option will cause the macro to override an existing G-Code
#   command and provide the previous definition of the command via the
#   name provided here. This can be used to override builtin G-Code
#   commands. Care should be taken when overriding commands as it can
#   cause complex and unexpected results. The default is to not
#   override an existing G-Code command.
#description: G-Code macro
#   This will add a short description used at the HELP command or while
#   using the auto completion feature. Default "G-Code macro"
```

### [delayed_gcode]

Execute a gcode on a set delay. See the
[command template guide](Command_Templates.md#delayed-gcodes) and
[command reference](G-Codes.md#delayed-gcode) for more information.

```
[delayed_gcode my_delayed_gcode]
gcode:
#   A list of G-Code commands to execute when the delay duration has
#   elapsed. G-Code templates are supported. This parameter must be
#   provided.
#initial_duration: 0.0
#   The duration of the initial delay (in seconds). If set to a
#   non-zero value the delayed_gcode will execute the specified number
#   of seconds after the printer enters the "ready" state. This can be
#   useful for initialization procedures or a repeating delayed_gcode.
#   If set to 0 the delayed_gcode will not execute on startup.
#   Default is 0.
```

### [save_variables]

Support saving variables to disk so that they are retained across
restarts. See
[command templates](Command_Templates.md#save-variables-to-disk) and
[G-Code reference](G-Codes.md#save-variables) for further information.

```
[save_variables]
filename:
#   Required - provide a filename that would be used to save the
#   variables to disk e.g. ~/variables.cfg
```

### [idle_timeout]

Idle timeout. An idle timeout is automatically enabled - add an
explicit idle_timeout config section to change the default settings.

```
[idle_timeout]
#gcode:
#   A list of G-Code commands to execute on an idle timeout. See
#   docs/Command_Templates.md for G-Code format. The default is to run
#   "TURN_OFF_HEATERS" and "M84".
#timeout: 600
#   Idle time (in seconds) to wait before running the above G-Code
#   commands. The default is 600 seconds.
```

## Optional G-Code features

### [virtual_sdcard]

A virtual sdcard may be useful if the host machine is not fast enough
to run OctoPrint well. It allows the Klipper host software to directly
print gcode files stored in a directory on the host using standard
sdcard G-Code commands (eg, M24).

```
[virtual_sdcard]
path:
#   The path of the local directory on the host machine to look for
#   g-code files. This is a read-only directory (sdcard file writes
#   are not supported). One may point this to OctoPrint's upload
#   directory (generally ~/.octoprint/uploads/ ). This parameter must
#   be provided.
```

### [sdcard_loop]

Some printers with stage-clearing features, such as a part ejector or
a belt printer, can find use in looping sections of the sdcard file.
(For example, to print the same part over and over, or repeat the
a section of a part for a chain or other repeated pattern).

See the [command reference](G-Codes.md#sdcard-loop) for supported
commands. See the [sample-macros.cfg](../config/sample-macros.cfg)
file for a Marlin compatible M808 G-Code macro.

```
[sdcard_loop]
```

### [force_move]

Support manually moving stepper motors for diagnostic purposes. Note,
using this feature may place the printer in an invalid state - see the
[command reference](G-Codes.md#force-movement) for important details.

```
[force_move]
#enable_force_move: False
#   Set to true to enable FORCE_MOVE and SET_KINEMATIC_POSITION
#   extended G-Code commands. The default is false.
```

### [pause_resume]

Pause/Resume functionality with support of position capture and
restore. See the [command reference](G-Codes.md#pause-resume) for more
information.

```
[pause_resume]
#recover_velocity: 50.
#   When capture/restore is enabled, the speed at which to return to
#   the captured position (in mm/s). Default is 50.0 mm/s.
```

### [firmware_retraction]

Firmware filament retraction. This enables G10 (retract) and G11
(unretract) GCODE commands issued by many slicers. The parameters
below provide startup defaults, although the values can be adjusted
via the SET_RETRACTION [command](G-Codes.md#firmware-retraction)),
allowing per-filament settings and runtime tuning.

```
[firmware_retraction]
#retract_length: 0
#   The length of filament (in mm) to retract when G10 is activated,
#   and to unretract when G11 is activated (but see
#   unretract_extra_length below). The default is 0 mm.
#retract_speed: 20
#   The speed of retraction, in mm/s. The default is 20 mm/s.
#unretract_extra_length: 0
#   The length (in mm) of *additional* filament to add when
#   unretracting.
#unretract_speed: 10
#   The speed of unretraction, in mm/s. The default is 10 mm/s.
```

### [gcode_arcs]

Support for gcode arc (G2/G3) commands.

```
[gcode_arcs]
#resolution: 1.0
#   An arc will be split into segments. Each segment's length will
#   equal the resolution in mm set above. Lower values will produce a
#   finer arc, but also more work for your machine. Arcs smaller than
#   the configured value will become straight lines. The default is
#   1mm.
```

### [respond]

Enable the "M118" and "RESPOND" extended
[commands](G-Codes.md#send-message-respond-to-host).

```
[respond]
#default_type: echo
#   Sets the default prefix of the "M118" and "RESPOND" output to one
#   of the following:
#       echo: "echo: " (This is the default)
#       command: "// "
#       error: "!! "
#default_prefix: echo:
#   Directly sets the default prefix. If present, this value will
#   override the "default_type".
```

## Resonance compensation

### [input_shaper]

Enables [resonance compensation](Resonance_Compensation.md). Also see
the [command reference](G-Codes.md#resonance-compensation).

```
[input_shaper]
#shaper_freq_x: 0
#   A frequency (in Hz) of the input shaper for X axis. This is
#   usually a resonance frequency of X axis that the input shaper
#   should suppress. For more complex shapers, like 2- and 3-hump EI
#   input shapers, this parameter can be set from different
#   considerations. The default value is 0, which disables input
#   shaping for X axis.
#shaper_freq_y: 0
#   A frequency (in Hz) of the input shaper for Y axis. This is
#   usually a resonance frequency of Y axis that the input shaper
#   should suppress. For more complex shapers, like 2- and 3-hump EI
#   input shapers, this parameter can be set from different
#   considerations. The default value is 0, which disables input
#   shaping for Y axis.
#shaper_type: mzv
#   A type of the input shaper to use for both X and Y axes. Supported
#   shapers are zv, mzv, zvd, ei, 2hump_ei, and 3hump_ei. The default
#   is mzv input shaper.
#shaper_type_x:
#shaper_type_y:
#   If shaper_type is not set, these two parameters can be used to
#   configure different input shapers for X and Y axes. The same
#   values are supported as for shaper_type parameter.
#damping_ratio_x: 0.1
#damping_ratio_y: 0.1
#   Damping ratios of vibrations of X and Y axes used by input shapers
#   to improve vibration suppression. Default value is 0.1 which is a
#   good all-round value for most printers. In most circumstances this
#   parameter requires no tuning and should not be changed.
```

### [adxl345]

Support for ADXL345 accelerometers. This support allows one to query
accelerometer measurements from the sensor. This enables an
ACCELEROMETER_MEASURE command (see
[G-Codes](G-Codes.md#adxl345-accelerometer-commands) for more
information). The default chip name is "default", but one may specify
an explicit name (eg, [adxl345 my_chip_name]).

```
[adxl345]
cs_pin:
#   The SPI enable pin for the sensor. This parameter must be provided.
#spi_speed: 5000000
#   The SPI speed (in hz) to use when communicating with the chip.
#   The default is 5000000.
#spi_bus:
#spi_software_sclk_pin:
#spi_software_mosi_pin:
#spi_software_miso_pin:
#   See the "common SPI settings" section for a description of the
#   above parameters.
#axes_map: x,y,z
#   The accelerometer axis for each of the printer's x, y, and z axes.
#   This may be useful if the accelerometer is mounted in an
#   orientation that does not match the printer orientation. For
#   example, one could set this to "y,x,z" to swap the x and y axes.
#   It is also possible to negate an axis if the accelerometer
#   direction is reversed (eg, "x,z,-y"). The default is "x,y,z".
#rate: 3200
#   Output data rate for ADXL345. ADXL345 supports the following data
#   rates: 3200, 1600, 800, 400, 200, 100, 50, and 25. Note that it is
#   not recommended to change this rate from the default 3200, and
#   rates below 800 will considerably affect the quality of resonance
#   measurements.
```

### [resonance_tester]

Support for resonance testing and automatic input shaper calibration.
In order to use most of the functionality of this module, additional
software dependencies must be installed; refer to
[Measuring Resonances](Measuring_Resonances.md) and the
[command reference](G-Codes.md#resonance-testing-commands) for more
information. See the [Max smoothing](Measuring_Resonances.md#max-smoothing)
section of the measuring resonances guide for more information on
`max_smoothing` parameter and its use.

```
[resonance_tester]
#probe_points:
#   A list of X,Y,Z coordinates of points (one point per line) to test
#   resonances at. At least one point is required. Make sure that all
#   points with some safety margin in XY plane (~a few centimeters)
#   are reachable by the toolhead.
#accel_chip:
#   A name of the accelerometer chip to use for measurements. If
#   adxl345 chip was defined without an explicit name, this parameter
#   can simply reference it as "accel_chip: adxl345", otherwise an
#   explicit name must be supplied as well, e.g. "accel_chip: adxl345
#   my_chip_name". Either this, or the next two parameters must be
#   set.
#accel_chip_x:
#accel_chip_y:
#   Names of the accelerometer chips to use for measurements for each
#   of the axis. Can be useful, for instance, on bed slinger printer,
#   if two separate accelerometers are mounted on the bed (for Y axis)
#   and on the toolhead (for X axis). These parameters have the same
#   format as 'accel_chip' parameter. Only 'accel_chip' or these two
#   parameters must be provided.
#max_smoothing:
#   Maximum input shaper smoothing to allow for each axis during shaper
#   auto-calibration (with 'SHAPER_CALIBRATE' command). By default no
#   maximum smoothing is specified. Refer to Measuring_Resonances guide
#   for more details on using this feature.
#min_freq: 5
#   Minimum frequency to test for resonances. The default is 5 Hz.
#max_freq: 120
#   Maximum frequency to test for resonances. The default is 120 Hz.
#accel_per_hz: 75
#   This parameter is used to determine which acceleration to use to
#   test a specific frequency: accel = accel_per_hz * freq. Higher the
#   value, the higher is the energy of the oscillations. Can be set to
#   a lower than the default value if the resonances get too strong on
#   the printer. However, lower values make measurements of
#   high-frequency resonances less precise. The default value is 75
#   (mm/sec).
#hz_per_sec: 1
#   Determines the speed of the test. When testing all frequencies in
#   range [min_freq, max_freq], each second the frequency increases by
#   hz_per_sec. Small values make the test slow, and the large values
#   will decrease the precision of the test. The default value is 1.0
#   (Hz/sec == sec^-2).
```

## Config file helpers

### [board_pins]

Board pin aliases (one may define any number of sections with a
"board_pins" prefix). Use this to define aliases for the pins on a
micro-controller.

```
[board_pins my_aliases]
mcu: mcu
#   A comma separated list of micro-controllers that may use the
#   aliases. The default is to apply the aliases to the main "mcu".
aliases:
aliases_<name>:
#   A comma separated list of "name=value" aliases to create for the
#   given micro-controller. For example, "EXP1_1=PE6" would create an
#   "EXP1_1" alias for the "PE6" pin. However, if "value" is enclosed
#   in "<>" then "name" is created as a reserved pin (for example,
#   "EXP1_9=<GND>" would reserve "EXP1_9"). Any number of options
#   starting with "aliases_" may be specified.
```

### [include]

Include file support. One may include additional config file from the
main printer config file. Wildcards may also be used (eg,
"configs/*.cfg").

```
[include my_other_config.cfg]
```

### [duplicate_pin_override]

This tool allows a single micro-controller pin to be defined multiple
times in a config file without normal error checking. This is intended
for diagnostic and debugging purposes. This section is not needed
where Klipper supports using the same pin multiple times, and using
this override may cause confusing and unexpected results.

```
[duplicate_pin_override]
pins:
#   A comma separated list of pins that may be used multiple times in
#   a config file without normal error checks. This parameter must be
#   provided.
```

## Bed probing hardware

### [probe]

Z height probe. One may define this section to enable Z height probing
hardware. When this section is enabled, PROBE and QUERY_PROBE extended
[g-code commands](G-Codes.md#probe) become available. Also, see the
[probe calibrate guide](Probe_Calibrate.md). The probe section also
creates a virtual "probe:z_virtual_endstop" pin. One may set the
stepper_z endstop_pin to this virtual pin on cartesian style printers
that use the probe in place of a z endstop. If using
"probe:z_virtual_endstop" then do not define a position_endstop in the
stepper_z config section.

```
[probe]
pin:
#   Probe detection pin. This parameter must be provided.
#deactivate_on_each_sample: True
#   This determines if Klipper should execute deactivation gcode
#   between each probe attempt when performing a multiple probe
#   sequence. The default is True.
#x_offset: 0.0
#   The distance (in mm) between the probe and the nozzle along the
#   x-axis. The default is 0.
#y_offset: 0.0
#   The distance (in mm) between the probe and the nozzle along the
#   y-axis. The default is 0.
z_offset:
#   The distance (in mm) between the bed and the nozzle when the probe
#   triggers. This parameter must be provided.
#speed: 5.0
#   Speed (in mm/s) of the Z axis when probing. The default is 5mm/s.
#samples: 1
#   The number of times to probe each point. The probed z-values will
#   be averaged. The default is to probe 1 time.
#sample_retract_dist: 2.0
#   The distance (in mm) to lift the toolhead between each sample (if
#   sampling more than once). The default is 2mm.
#lift_speed:
#   Speed (in mm/s) of the Z axis when lifting the probe between
#   samples. The default is to use the same value as the 'speed'
#   parameter.
#samples_result: average
#   The calculation method when sampling more than once - either
#   "median" or "average". The default is average.
#samples_tolerance: 0.100
#   The maximum Z distance (in mm) that a sample may differ from other
#   samples. If this tolerance is exceeded then either an error is
#   reported or the attempt is restarted (see
#   samples_tolerance_retries). The default is 0.100mm.
#samples_tolerance_retries: 0
#   The number of times to retry if a sample is found that exceeds
#   samples_tolerance. On a retry, all current samples are discarded
#   and the probe attempt is restarted. If a valid set of samples are
#   not obtained in the given number of retries then an error is
#   reported. The default is zero which causes an error to be reported
#   on the first sample that exceeds samples_tolerance.
#activate_gcode:
#   A list of G-Code commands to execute prior to each probe attempt.
#   See docs/Command_Templates.md for G-Code format. This may be
#   useful if the probe needs to be activated in some way. Do not
#   issue any commands here that move the toolhead (eg, G1). The
#   default is to not run any special G-Code commands on activation.
#deactivate_gcode:
#   A list of G-Code commands to execute after each probe attempt
#   completes. See docs/Command_Templates.md for G-Code format. Do not
#   issue any commands here that move the toolhead. The default is to
#   not run any special G-Code commands on deactivation.
```

### [bltouch]

BLTouch probe. One may define this section (instead of a probe
section) to enable a BLTouch probe. See [BL-Touch guide](BLTouch.md)
and [command reference](G-Codes.md#bltouch) for further information. A
virtual "probe:z_virtual_endstop" pin is also created (see the "probe"
section for the details).

```
[bltouch]
sensor_pin:
#   Pin connected to the BLTouch sensor pin. Most BLTouch devices
#   require a pullup on the sensor pin (prefix the pin name with "^").
#   This parameter must be provided.
control_pin:
#   Pin connected to the BLTouch control pin. This parameter must be
#   provided.
#pin_move_time: 0.680
#   The amount of time (in seconds) to wait for the BLTouch pin to
#   move up or down. The default is 0.680 seconds.
#stow_on_each_sample: True
#   This determines if Klipper should command the pin to move up
#   between each probe attempt when performing a multiple probe
#   sequence. Read the directions in docs/BLTouch.md before setting
#   this to False. The default is True.
#probe_with_touch_mode: False
#   If this is set to True then Klipper will probe with the device in
#   "touch_mode". The default is False (probing in "pin_down" mode).
#pin_up_reports_not_triggered: True
#   Set if the BLTouch consistently reports the probe in a "not
#   triggered" state after a successful "pin_up" command. This should
#   be True for all genuine BLTouch devices. Read the directions in
#   docs/BLTouch.md before setting this to False. The default is True.
#pin_up_touch_mode_reports_triggered: True
#   Set if the BLTouch consistently reports a "triggered" state after
#   the commands "pin_up" followed by "touch_mode". This should be
#   True for all genuine BLTouch devices. Read the directions in
#   docs/BLTouch.md before setting this to False. The default is True.
#set_output_mode:
#   Request a specific sensor pin output mode on the BLTouch V3.0 (and
#   later). This setting should not be used on other types of probes.
#   Set to "5V" to request a sensor pin output of 5 Volts (only use if
#   the controller board needs 5V mode and is 5V tolerant on its input
#   signal line). Set to "OD" to request the sensor pin output use
#   open drain mode. The default is to not request an output mode.
#x_offset:
#y_offset:
#z_offset:
#speed:
#samples:
#sample_retract_dist:
#samples_result:
#samples_tolerance:
#samples_tolerance_retries:
#   See the "probe" section for information on these parameters.
```

## Additional stepper motors and extruders

### [stepper_z1]

Multi-stepper axes. On a cartesian style printer, the stepper
controlling a given axis may have additional config blocks defining
steppers that should be stepped in concert with the primary stepper.
One may define any number of sections with a numeric suffix starting
at 1 (for example, "stepper_z1", "stepper_z2", etc.).

```
[stepper_z1]
#step_pin:
#dir_pin:
#enable_pin:
#microsteps:
#rotation_distance:
#   See the "stepper" section for the definition of the above parameters.
#endstop_pin:
#   If an endstop_pin is defined for the additional stepper then the
#   stepper will home until the endstop is triggered. Otherwise, the
#   stepper will home until the endstop on the primary stepper for the
#   axis is triggered.
```

### [extruder1]

In a multi-extruder printer add an additional extruder section for
each additional extruder. The additional extruder sections should be
named "extruder1", "extruder2", "extruder3", and so on. See the
"extruder" section for a description of available parameters.

See [sample-multi-extruder.cfg](../config/sample-multi-extruder.cfg)
for an example configuration.

```
[extruder1]
#step_pin:
#dir_pin:
#...
#   See the "extruder" section for available stepper and heater
#   parameters.
#shared_heater:
#   If this extruder uses the same heater already defined for another
#   extruder then place the name of that extruder here. For example,
#   should extruder3 and extruder4 share a heater then the extruder3
#   config section should define the heater and the extruder4 section
#   should specify "shared_heater: extruder3". The default is to not
#   reuse an existing heater.
```

### [dual_carriage]

Support for cartesian printers with dual carriages on a single
axis. The active carriage is set via the SET_DUAL_CARRIAGE extended
g-code command. The "SET_DUAL_CARRIAGE CARRIAGE=1" command will
activate the carriage defined in this section (CARRIAGE=0 will return
activation to the primary carriage). Dual carriage support is
typically combined with extra extruders - the SET_DUAL_CARRIAGE
command is often called at the same time as the ACTIVATE_EXTRUDER
command. Be sure to park the carriages during deactivation.

See [sample-idex.cfg](../config/sample-idex.cfg) for an example
configuration.

```
[dual_carriage]
axis:
#   The axis this extra carriage is on (either x or y). This parameter
#   must be provided.
#step_pin:
#dir_pin:
#enable_pin:
#microsteps:
#rotation_distance:
#endstop_pin:
#position_endstop:
#position_min:
#position_max:
#   See the "stepper" section for the definition of the above parameters.
```

### [extruder_stepper]

Support for additional steppers synchronized to the movement of an
extruder (one may define any number of sections with an
"extruder_stepper" prefix).

See the [command reference](G-Codes.md#extruder-stepper-commands) for
more information.

```
[extruder_stepper my_extra_stepper]
#extruder: extruder
#   The extruder this stepper is synchronized to. The default is
#   "extruder".
#step_pin:
#dir_pin:
#enable_pin:
#microsteps:
#rotation_distance:
#   See the "stepper" section for the definition of the above
#   parameters.
```

### [manual_stepper]

Manual steppers (one may define any number of sections with a
"manual_stepper" prefix). These are steppers that are controlled by
the MANUAL_STEPPER g-code command. For example: "MANUAL_STEPPER
STEPPER=my_stepper MOVE=10 SPEED=5". See
[G-Codes](G-Codes.md#manual-stepper-commands) file for a description
of the MANUAL_STEPPER command. The steppers are not connected to the
normal printer kinematics.

```
[manual_stepper my_stepper]
#step_pin:
#dir_pin:
#enable_pin:
#microsteps:
#rotation_distance:
#   See the "stepper" section for a description of these parameters.
#velocity:
#   Set the default velocity (in mm/s) for the stepper. This value
#   will be used if a MANUAL_STEPPER command does not specify a SPEED
#   parameter. The default is 5mm/s.
#accel:
#   Set the default acceleration (in mm/s^2) for the stepper. An
#   acceleration of zero will result in no acceleration. This value
#   will be used if a MANUAL_STEPPER command does not specify an ACCEL
#   parameter. The default is zero.
#endstop_pin:
#   Endstop switch detection pin. If specified, then one may perform
#   "homing moves" by adding a STOP_ON_ENDSTOP parameter to
#   MANUAL_STEPPER movement commands.
```

## Custom heaters and sensors

### [verify_heater]

Heater and temperature sensor verification. Heater verification is
automatically enabled for each heater that is configured on the
printer. Use verify_heater sections to change the default settings.

```
[verify_heater heater_config_name]
#max_error: 120
#   The maximum "cumulative temperature error" before raising an
#   error. Smaller values result in stricter checking and larger
#   values allow for more time before an error is reported.
#   Specifically, the temperature is inspected once a second and if it
#   is close to the target temperature then an internal "error
#   counter" is reset; otherwise, if the temperature is below the
#   target range then the counter is increased by the amount the
#   reported temperature differs from that range. Should the counter
#   exceed this "max_error" then an error is raised. The default is
#   120.
#check_gain_time:
#   This controls heater verification during initial heating. Smaller
#   values result in stricter checking and larger values allow for
#   more time before an error is reported. Specifically, during
#   initial heating, as long as the heater increases in temperature
#   within this time frame (specified in seconds) then the internal
#   "error counter" is reset. The default is 20 seconds for extruders
#   and 60 seconds for heater_bed.
#hysteresis: 5
#   The maximum temperature difference (in Celsius) to a target
#   temperature that is considered in range of the target. This
#   controls the max_error range check. It is rare to customize this
#   value. The default is 5.
#heating_gain: 2
#   The minimum temperature (in Celsius) that the heater must increase
#   by during the check_gain_time check. It is rare to customize this
#   value. The default is 2.
```

### [homing_heaters]

Tool to disable heaters when homing or probing an axis.

```
[homing_heaters]
#steppers:
#   A comma separated list of steppers that should cause heaters to be
#   disabled. The default is to disable heaters for any homing/probing
#   move.
#   Typical example: stepper_z
#heaters:
#   A comma separated list of heaters to disable during homing/probing
#   moves. The default is to disable all heaters.
#   Typical example: extruder, heater_bed
```

### [thermistor]

Custom thermistors (one may define any number of sections with a
"thermistor" prefix). A custom thermistor may be used in the
sensor_type field of a heater config section. (For example, if one
defines a "[thermistor my_thermistor]" section then one may use a
"sensor_type: my_thermistor" when defining a heater.) Be sure to place
the thermistor section in the config file above its first use in a
heater section.

```
[thermistor my_thermistor]
#temperature1:
#resistance1:
#temperature2:
#resistance2:
#temperature3:
#resistance3:
#   Three resistance measurements (in Ohms) at the given temperatures
#   (in Celsius). The three measurements will be used to calculate the
#   Steinhart-Hart coefficients for the thermistor. These parameters
#   must be provided when using Steinhart-Hart to define the
#   thermistor.
#beta:
#   Alternatively, one may define temperature1, resistance1, and beta
#   to define the thermistor parameters. This parameter must be
#   provided when using "beta" to define the thermistor.
```

### [adc_temperature]

Custom ADC temperature sensors (one may define any number of sections
with an "adc_temperature" prefix). This allows one to define a custom
temperature sensor that measures a voltage on an Analog to Digital
Converter (ADC) pin and uses linear interpolation between a set of
configured temperature/voltage (or temperature/resistance)
measurements to determine the temperature. The resulting sensor can be
used as a sensor_type in a heater section. (For example, if one
defines a "[adc_temperature my_sensor]" section then one may use a
"sensor_type: my_sensor" when defining a heater.) Be sure to place the
sensor section in the config file above its first use in a heater
section.

```
[adc_temperature my_sensor]
#temperature1:
#voltage1:
#temperature2:
#voltage2:
#...
#   A set of temperatures (in Celsius) and voltages (in Volts) to use
#   as reference when converting a temperature. A heater section using
#   this sensor may also specify adc_voltage and voltage_offset
#   parameters to define the ADC voltage (see "Common temperature
#   amplifiers" section for details). At least two measurements must
#   be provided.
#temperature1:
#resistance1:
#temperature2:
#resistance2:
#...
#   Alternatively one may specify a set of temperatures (in Celsius)
#   and resistance (in Ohms) to use as reference when converting a
#   temperature. A heater section using this sensor may also specify a
#   pullup_resistor parameter (see "extruder" section for details). At
#   least two measurements must be provided.
```

### [heater_generic]

Generic heaters (one may define any number of sections with a
"heater_generic" prefix). These heaters behave similarly to standard
heaters (extruders, heated beds). Use the SET_HEATER_TEMPERATURE
command (see [G-Codes](G-Codes.md) for details) to set the target
temperature.

```
[heater_generic my_generic_heater]
#gcode_id:
#   The id to use when reporting the temperature in the M105 command.
#   This parameter must be provided.
#heater_pin:
#max_power:
#sensor_type:
#sensor_pin:
#smooth_time:
#control:
#pid_Kp:
#pid_Ki:
#pid_Kd:
#pwm_cycle_time:
#min_temp:
#max_temp:
#   See the "extruder" section for the definition of the above
#   parameters.
```

### [temperature_sensor]

Generic temperature sensors. One can define any number of additional
temperature sensors that are reported via the M105 command.

```
[temperature_sensor my_sensor]
#sensor_type:
#sensor_pin:
#min_temp:
#max_temp:
#   See the "extruder" section for the definition of the above
#   parameters.
#gcode_id:
#   See the "heater_generic" section for the definition of this
#   parameter.
```

## Temperature sensors

Klipper includes definitions for many types of temperature sensors.
These sensors may be used in any config section that requires a
temperature sensor (such as an `[extruder]` or `[heated_bed]`
section).

### Common thermistors

Common thermistors. The following parameters are available in heater
sections that use one of these sensors.

```
sensor_type:
#   One of "EPCOS 100K B57560G104F", "ATC Semitec 104GT-2",
#   "NTC 100K beta 3950", "Honeywell 100K 135-104LAG-J01",
#   "NTC 100K MGB18-104F39050L32", "SliceEngineering 450", or
#   "TDK NTCG104LH104JT1"
sensor_pin:
#   Analog input pin connected to the thermistor. This parameter must
#   be provided.
#pullup_resistor: 4700
#   The resistance (in ohms) of the pullup attached to the thermistor.
#   The default is 4700 ohms.
#inline_resistor: 0
#   The resistance (in ohms) of an extra (not heat varying) resistor
#   that is placed inline with the thermistor. It is rare to set this.
#   The default is 0 ohms.
```

### Common temperature amplifiers

Common temperature amplifiers. The following parameters are available
in heater sections that use one of these sensors.

```
sensor_type:
#   One of "PT100 INA826", "AD595", "AD597", "AD8494", "AD8495",
#   "AD8496", or "AD8497".
sensor_pin:
#   Analog input pin connected to the sensor. This parameter must be
#   provided.
#adc_voltage: 5.0
#   The ADC comparison voltage (in Volts). The default is 5 volts.
#voltage_offset: 0
#   The ADC voltage offset (in Volts). The default is 0.
```

### Directly connected PT1000 sensor

Directly connected PT1000 sensor. The following parameters are
available in heater sections that use one of these sensors.

```
sensor_type: PT1000
sensor_pin:
#   Analog input pin connected to the sensor. This parameter must be
#   provided.
#pullup_resistor: 4700
#   The resistance (in ohms) of the pullup attached to the sensor. The
#   default is 4700 ohms.
```

### MAXxxxxx temperature sensors

MAXxxxxx serial peripheral interface (SPI) temperature based
sensors. The following parameters are available in heater sections
that use one of these sensor types.

```
sensor_type:
#   One of "MAX6675", "MAX31855", "MAX31856", or "MAX31865".
sensor_pin:
#   The chip select line for the sensor chip. This parameter must be
#   provided.
#spi_speed: 4000000
#   The SPI speed (in hz) to use when communicating with the chip.
#   The default is 4000000.
#spi_bus:
#spi_software_sclk_pin:
#spi_software_mosi_pin:
#spi_software_miso_pin:
#   See the "common SPI settings" section for a description of the
#   above parameters.
#tc_type: K
#tc_use_50Hz_filter: False
#tc_averaging_count: 1
#   The above parameters control the sensor parameters of MAX31856
#   chips. The defaults for each parameter are next to the parameter
#   name in the above list.
#rtd_nominal_r: 100
#rtd_reference_r: 430
#rtd_num_of_wires: 2
#rtd_use_50Hz_filter: False
#   The above parameters control the sensor parameters of MAX31865
#   chips. The defaults for each parameter are next to the parameter
#   name in the above list.
```

### BMP280/BME280/BME680 temperature sensor

BMP280/BME280/BME680 two wire interface (I2C) environmental sensors.
Note that thoose sensors aee not intended for use with extruders and
heater beds, but rather for monitoring ambient temperature (C),
pressure (hPa), relative humidity and in case of the BME680 gas level.
See [sample-macros.cfg](../config/sample-macros.cfg) for a gcode_macro
that may be used to report pressure and humidity in addition to
temperature.

```
sensor_type: BME280
#i2c_address:
#   Default is 118 (0x76). Some BME280 sensors have an address of 119
#   (0x77).
#i2c_mcu:
#i2c_bus:
#i2c_speed:
#   See the "common I2C settings" section for a description of the
#   above parameters.
```

### HTU21D sensor

HTU21D family two wire interface (I2C) environmental sensor. Note that
this sensor is not intended for use with extruders and heater beds,
but rather for monitoring ambient temperature (C) and relative
humidity. See [sample-macros.cfg](../config/sample-macros.cfg) for a
gcode_macro that may be used to report humidity in addition to
temperature.

```
sensor_type:
#   Must be "HTU21D" , "SI7013", "SI7020", "SI7021" or "SHT21"
#i2c_address:
#   Default is 64 (0x40).
#i2c_mcu:
#i2c_bus:
#i2c_speed:
#   See the "common I2C settings" section for a description of the
#   above parameters.
#htu21d_hold_master:
#   If the sensor can hold the I2C buf while reading. If True no other
#   bus communication can be performed while reading is in progress.
#   Default is False.
#htu21d_resolution:
#   The resolution of temperature and humidity reading.
#   Valid values are:
#    'TEMP14_HUM12' -> 14bit for Temp and 12bit for humidity
#    'TEMP13_HUM10' -> 13bit for Temp and 10bit for humidity
#    'TEMP12_HUM08' -> 12bit for Temp and 08bit for humidity
#    'TEMP11_HUM11' -> 11bit for Temp and 11bit for humidity
#   Default is: "TEMP11_HUM11"
#htu21d_report_time:
#   Interval in seconds between readings. Default is 30
```

### LM75 temperature sensor

LM75/LM75A two wire (I2C) connected temperature sensors. These sensors
have range up to 125 C, so are usable for e.g. chamber temperature
monitoring. They can also function as simple fan/heater controllers.

```
sensor_type: lm75
#i2c_address:
#   Default is 72 (0x48). Normal range is 72-79 (0x48-0x4F) and the 3
#   low bits of the address are configured via pins on the chip
#   (usually with jumpers or hard wired).
#i2c_mcu:
#i2c_bus:
#i2c_speed:
#   See the "common I2C settings" section for a description of the
#   above parameters.
#lm75_report_time:
#   Interval in seconds between readings. Default is 0.8, with minimum
#   0.5.
```

### Builtin micro-controller temperature sensor

The atsam, atsamd, and stm32 micro-controllers contain an internal
temperature sensor. One can use the "temperature_mcu" sensor to
monitor these temperatures.

```
sensor_type: temperature_mcu
#sensor_mcu: mcu
#   The micro-controller to read from. The default is "mcu".
#sensor_temperature1:
#sensor_adc1:
#   Specify the above two parameters (a temperature in Celsius and an
#   ADC value as a float between 0.0 and 1.0) to calibrate the
#   micro-controller temperature. This may improve the reported
#   temperature accuracy on some chips. A typical way to obtain this
#   calibration information is to completely remove power from the
#   printer for a few hours (to ensure it is at the ambient
#   temperature), then power it up and use the QUERY_ADC command to
#   obtain an ADC measurement. Use some other temperature sensor on
#   the printer to find the corresponding ambient temperature. The
#   default is to use the factory calibration data on the
#   micro-controller (if applicable) or the nominal values from the
#   micro-controller specification.
#sensor_temperature2:
#sensor_adc2:
#   If sensor_temperature1/sensor_adc1 is specified then one may also
#   specify sensor_temperature2/sensor_adc2 calibration data. Doing so
#   may provide calibrated "temperature slope" information. The
#   default is to use the factory calibration data on the
#   micro-controller (if applicable) or the nominal values from the
#   micro-controller specification.
```

### Host temperature sensor

Temperature from the machine (eg Raspberry Pi) running the host software.

```
sensor_type: temperature_host
#sensor_path:
#   The path to temperature system file. The default is
#   "/sys/class/thermal/thermal_zone0/temp" which is the temperature
#   system file on a Raspberry Pi computer.
```

### DS18B20 temperature sensor

DS18B20 is a 1-wire (w1) digital temperature sensor. Note that this sensor is not intended for use with extruders and heater beds, but rather for monitoring ambient temperature (C). These sensors have range up to 125 C, so are usable for e.g. chamber temperature monitoring. They can also function as simple fan/heater controllers. DS18B20 sensors are only supported on the "host mcu", e.g. the Raspberry Pi. The w1-gpio Linux kernel module must be installed.

```
sensor_type: DS18B20
serial_no:
#   Each 1-wire device has a unique serial number used to identify the device,
#   usually in the format 28-031674b175ff. This parameter must be provided.
#   Attached 1-wire devices can be listed using the following Linux command:
#   ls /sys/bus/w1/devices/
#ds18_report_time:
#   Interval in seconds between readings. Default is 3.0, with a minimum of 1.0
#sensor_mcu:
#   The micro-controller to read from. Must be the host_mcu
```

## Fans

### [fan]

Print cooling fan.

```
[fan]
pin:
#   Output pin controlling the fan. This parameter must be provided.
#max_power: 1.0
#   The maximum power (expressed as a value from 0.0 to 1.0) that the
#   pin may be set to. The value 1.0 allows the pin to be set fully
#   enabled for extended periods, while a value of 0.5 would allow the
#   pin to be enabled for no more than half the time. This setting may
#   be used to limit the total power output (over extended periods) to
#   the fan. If this value is less than 1.0 then fan speed requests
#   will be scaled between zero and max_power (for example, if
#   max_power is .9 and a fan speed of 80% is requested then the fan
#   power will be set to 72%). The default is 1.0.
#shutdown_speed: 0
#   The desired fan speed (expressed as a value from 0.0 to 1.0) if
#   the micro-controller software enters an error state. The default
#   is 0.
#cycle_time: 0.010
#   The amount of time (in seconds) for each PWM power cycle to the
#   fan. It is recommended this be 10 milliseconds or greater when
#   using software based PWM. The default is 0.010 seconds.
#hardware_pwm: False
#   Enable this to use hardware PWM instead of software PWM. Most fans
#   do not work well with hardware PWM, so it is not recommended to
#   enable this unless there is an electrical requirement to switch at
#   very high speeds. When using hardware PWM the actual cycle time is
#   constrained by the implementation and may be significantly
#   different than the requested cycle_time. The default is False.
#kick_start_time: 0.100
#   Time (in seconds) to run the fan at full speed when either first
#   enabling or increasing it by more than 50% (helps get the fan
#   spinning). The default is 0.100 seconds.
#off_below: 0.0
#   The minimum input speed which will power the fan (expressed as a
#   value from 0.0 to 1.0). When a speed lower than off_below is
#   requested the fan will instead be turned off. This setting may be
#   used to prevent fan stalls and to ensure kick starts are
#   effective. The default is 0.0.
#
#   This setting should be recalibrated whenever max_power is adjusted.
#   To calibrate this setting, start with off_below set to 0.0 and the
#   fan spinning. Gradually lower the fan speed to determine the lowest
#   input speed which reliably drives the fan without stalls. Set
#   off_below to the duty cycle corresponding to this value (for
#   example, 12% -> 0.12) or slightly higher.
#tachometer_pin:
#   Tachometer input pin for monitoring fan speed. A pullup is generally
#   required. This parameter is optional.
#tachometer_ppr: 2
#   When tachometer_pin is specified, this is the number of pulses per
#   revolution of the tachometer signal. For a BLDC fan this is
#   normally half the number of poles. The default is 2.
#tachometer_poll_interval: 0.0015
#   When tachometer_pin is specified, this is the polling period of the
#   tachometer pin, in seconds. The default is 0.0015, which is fast
#   enough for fans below 10000 RPM at 2 PPR. This must be smaller than
#   30/(tachometer_ppr*rpm), with some margin, where rpm is the
#   maximum speed (in RPM) of the fan.
```

### [heater_fan]

Heater cooling fans (one may define any number of sections with a
"heater_fan" prefix). A "heater fan" is a fan that will be enabled
whenever its associated heater is active. By default, a heater_fan has
a shutdown_speed equal to max_power.

```
[heater_fan my_nozzle_fan]
#pin:
#max_power:
#shutdown_speed:
#cycle_time:
#hardware_pwm:
#kick_start_time:
#off_below:
#tachometer_pin:
#tachometer_ppr:
#tachometer_poll_interval:
#   See the "fan" section for a description of the above parameters.
#heater: extruder
#   Name of the config section defining the heater that this fan is
#   associated with. If a comma separated list of heater names is
#   provided here, then the fan will be enabled when any of the given
#   heaters are enabled. The default is "extruder".
#heater_temp: 50.0
#   A temperature (in Celsius) that the heater must drop below before
#   the fan is disabled. The default is 50 Celsius.
#fan_speed: 1.0
#   The fan speed (expressed as a value from 0.0 to 1.0) that the fan
#   will be set to when its associated heater is enabled. The default
#   is 1.0
```

### [controller_fan]

Controller cooling fan (one may define any number of sections with a
"controller_fan" prefix). A "controller fan" is a fan that will be
enabled whenever its associated heater or its associated stepper
driver is active. The fan will stop whenever an idle_timeout is
reached to ensure no overheating will occur after deactivating a
watched component.

```
[controller_fan my_controller_fan]
#pin:
#max_power:
#shutdown_speed:
#cycle_time:
#hardware_pwm:
#kick_start_time:
#off_below:
#tachometer_pin:
#tachometer_ppr:
#tachometer_poll_interval:
#   See the "fan" section for a description of the above parameters.
#fan_speed: 1.0
#   The fan speed (expressed as a value from 0.0 to 1.0) that the fan
#   will be set to when a heater or stepper driver is active.
#   The default is 1.0
#idle_timeout:
#   The amount of time (in seconds) after a stepper driver or heater
#   was active and the fan should be kept running. The default
#   is 30 seconds.
#idle_speed:
#   The fan speed (expressed as a value from 0.0 to 1.0) that the fan
#   will be set to when a heater or stepper driver was active and
#   before the idle_timeout is reached. The default is fan_speed.
#heater:
#stepper:
#   Name of the config section defining the heater/stepper that this fan
#   is associated with. If a comma separated list of heater/stepper names
#   is provided here, then the fan will be enabled when any of the given
#   heaters/steppers are enabled. The default heater is "extruder", the
#   default stepper is all of them.
```

### [temperature_fan]

Temperature-triggered cooling fans (one may define any number of
sections with a "temperature_fan" prefix). A "temperature fan" is a
fan that will be enabled whenever its associated sensor is above a set
temperature. By default, a temperature_fan has a shutdown_speed equal
to max_power.

See the [command reference](G-Codes.md#temperature-fan-commands) for
additional information.

```
[temperature_fan my_temp_fan]
#pin:
#max_power:
#shutdown_speed:
#cycle_time:
#hardware_pwm:
#kick_start_time:
#off_below:
#tachometer_pin:
#tachometer_ppr:
#tachometer_poll_interval:
#   See the "fan" section for a description of the above parameters.
#sensor_type:
#sensor_pin:
#control:
#pid_Kp:
#pid_Ki:
#pid_Kd:
#pid_deriv_time:
#max_delta:
#min_temp:
#max_temp:
#   See the "extruder" section for a description of the above parameters.
#target_temp: 40.0
#   A temperature (in Celsius) that will be the target temperature.
#   The default is 40 degrees.
#max_speed: 1.0
#   The fan speed (expressed as a value from 0.0 to 1.0) that the fan
#   will be set to when the sensor temperature exceeds the set value.
#   The default is 1.0.
#min_speed: 0.3
#   The minimum fan speed (expressed as a value from 0.0 to 1.0) that
#   the fan will be set to for PID temperature fans.
#   The default is 0.3.
#gcode_id:
#   If set, the temperature will be reported in M105 queries using the
#   given id. The default is to not report the temperature via M105.
```

### [fan_generic]

Manually controlled fan (one may define any number of sections with a
"fan_generic" prefix). The speed of a manually controlled fan is set
with the SET_FAN_SPEED
[gcode command](G-Codes.md#manually-controlled-fans-commands).

```
[fan_generic extruder_partfan]
#pin:
#max_power:
#shutdown_speed:
#cycle_time:
#hardware_pwm:
#kick_start_time:
#off_below:
#tachometer_pin:
#tachometer_ppr:
#tachometer_poll_interval:
#   See the "fan" section for a description of the above parameters.
```

## Additional servos, LEDs, buttons, and other pins

### [servo]

Servos (one may define any number of sections with a "servo"
prefix). The servos may be controlled using the SET_SERVO
[g-code command](G-Codes.md#servo-commands). For example: SET_SERVO
SERVO=my_servo ANGLE=180

```
[servo my_servo]
pin:
#   PWM output pin controlling the servo. This parameter must be
#   provided.
#maximum_servo_angle: 180
#   The maximum angle (in degrees) that this servo can be set to. The
#   default is 180 degrees.
#minimum_pulse_width: 0.001
#   The minimum pulse width time (in seconds). This should correspond
#   with an angle of 0 degrees. The default is 0.001 seconds.
#maximum_pulse_width: 0.002
#   The maximum pulse width time (in seconds). This should correspond
#   with an angle of maximum_servo_angle. The default is 0.002
#   seconds.
#initial_angle:
#   Initial angle (in degrees) to set the servo to. The default is to
#   not send any signal at startup.
#initial_pulse_width:
#   Initial pulse width time (in seconds) to set the servo to. (This
#   is only valid if initial_angle is not set.) The default is to not
#   send any signal at startup.
```

### [neopixel]

Neopixel (aka WS2812) LED support (one may define any number of
sections with a "neopixel" prefix). One may set the LED color via
"SET_LED LED=my_neopixel RED=0.1 GREEN=0.1 BLUE=0.1" type extended
[g-code commands](G-Codes.md#neopixel-and-dotstar-commands).

```
[neopixel my_neopixel]
pin:
#   The pin connected to the neopixel. This parameter must be
#   provided.
#chain_count:
#   The number of Neopixel chips that are "daisy chained" to the
#   provided pin. The default is 1 (which indicates only a single
#   Neopixel is connected to the pin).
#color_order: GRB
#   Set the pixel order required by the LED hardware. Options are GRB,
#   RGB, GRBW, or RGBW. The default is GRB.
#initial_RED: 0.0
#initial_GREEN: 0.0
#initial_BLUE: 0.0
#initial_WHITE: 0.0
#   Sets the initial LED color of the Neopixel. Each value should be
#   between 0.0 and 1.0. The WHITE option is only available on RGBW
#   LEDs. The default for each color is 0.
```

### [dotstar]

Dotstar (aka APA102) LED support (one may define any number of
sections with a "dotstar" prefix). One may set the LED color via
"SET_LED LED=my_dotstar RED=0.1 GREEN=0.1 BLUE=0.1" type extended
[g-code commands](G-Codes.md#neopixel-and-dotstar-commands).

```
[dotstar my_dotstar]
data_pin:
#   The pin connected to the data line of the dotstar. This parameter
#   must be provided.
clock_pin:
#   The pin connected to the clock line of the dotstar. This parameter
#   must be provided.
#chain_count:
#initial_RED: 0.0
#initial_GREEN: 0.0
#initial_BLUE: 0.0
#   See the "neopixel" section for information on these parameters.
```

### [PCA9533]

PCA9533 LED support. The PCA9533 is used on the mightyboard.

```
[pca9533 my_pca9533]
#i2c_address: 98
#   The i2c address that the chip is using on the i2c bus. Use 98 for
#   the PCA9533/1, 99 for the PCA9533/2. The default is 98.
#i2c_mcu:
#i2c_bus:
#i2c_speed:
#   See the "common I2C settings" section for a description of the
#   above parameters.
#initial_RED: 0
#initial_GREEN: 0
#initial_BLUE: 0
#initial_WHITE: 0
#   The PCA9533 only supports 1 or 0. The default is 0. On the
#   mightyboard, the white led is not populated.
#   Use GCODE to modify led values after startup.
#   set_led led=my_pca9533 red=1 green=1 blue=1
```

### [gcode_button]

Execute gcode when a button is pressed or released (or when a pin
changes state). You can check the state of the button by using
`QUERY_BUTTON button=my_gcode_button`.

```
[gcode_button my_gcode_button]
pin:
#   The pin on which the button is connected. This parameter must be
#   provided.
#analog_range:
#   Two comma separated resistances (in Ohms) specifying the minimum
#   and maximum resistance range for the button. If analog_range is
#   provided then the pin must be an analog capable pin. The default
#   is to use digital gpio for the button.
#analog_pullup_resistor:
#   The pullup resistance (in Ohms) when analog_range is specified.
#   The default is 4700 ohms.
#press_gcode:
#   A list of G-Code commands to execute when the button is pressed.
#   G-Code templates are supported. This parameter must be provided.
#release_gcode:
#   A list of G-Code commands to execute when the button is released.
#   G-Code templates are supported. The default is to not run any
#   commands on a button release.
```

### [output_pin]

Run-time configurable output pins (one may define any number of
sections with an "output_pin" prefix). Pins configured here will be
setup as output pins and one may modify them at run-time using
"SET_PIN PIN=my_pin VALUE=.1" type extended
[g-code commands](G-Codes.md#custom-pin-commands).

```
[output_pin my_pin]
pin:
#   The pin to configure as an output. This parameter must be
#   provided.
#pwm: False
#   Set if the output pin should be capable of pulse-width-modulation.
#   If this is true, the value fields should be between 0 and 1; if it
#   is false the value fields should be either 0 or 1. The default is
#   False.
#static_value:
#   If this is set, then the pin is assigned to this value at startup
#   and the pin can not be changed during runtime. A static pin uses
#   slightly less ram in the micro-controller. The default is to use
#   runtime configuration of pins.
#value:
#   The value to initially set the pin to during MCU configuration.
#   The default is 0 (for low voltage).
#shutdown_value:
#   The value to set the pin to on an MCU shutdown event. The default
#   is 0 (for low voltage).
#maximum_mcu_duration:
#   The maximum duration a non-shutdown value may be driven by the MCU
#   without an acknowledge from the host.
#   If host can not keep up with an update, the MCU will shutdown
#   and set all pins to their respective shutdown values.
#   Default: 0 (disabled)
#   Usual values are around 5 seconds.
#cycle_time: 0.100
#   The amount of time (in seconds) per PWM cycle. It is recommended
#   this be 10 milliseconds or greater when using software based PWM.
#   The default is 0.100 seconds for pwm pins.
#hardware_pwm: False
#   Enable this to use hardware PWM instead of software PWM. When
#   using hardware PWM the actual cycle time is constrained by the
#   implementation and may be significantly different than the
#   requested cycle_time. The default is False.
#scale:
#   This parameter can be used to alter how the 'value' and
#   'shutdown_value' parameters are interpreted for pwm pins. If
#   provided, then the 'value' parameter should be between 0.0 and
#   'scale'. This may be useful when configuring a PWM pin that
#   controls a stepper voltage reference. The 'scale' can be set to
#   the equivalent stepper amperage if the PWM were fully enabled, and
#   then the 'value' parameter can be specified using the desired
#   amperage for the stepper. The default is to not scale the 'value'
#   parameter.
```

### [static_digital_output]

Statically configured digital output pins (one may define any number
of sections with a "static_digital_output" prefix). Pins configured
here will be setup as a GPIO output during MCU configuration. They can
not be changed at run-time.

```
[static_digital_output my_output_pins]
pins:
#   A comma separated list of pins to be set as GPIO output pins. The
#   pin will be set to a high level unless the pin name is prefaced
#   with "!". This parameter must be provided.
```

### [multi_pin]

Multiple pin outputs (one may define any number of sections with a
"multi_pin" prefix). A multi_pin output creates an internal pin alias
that can modify multiple output pins each time the alias pin is
set. For example, one could define a "[multi_pin my_fan]" object
containing two pins and then set "pin=multi_pin:my_fan" in the "[fan]"
section - on each fan change both output pins would be updated. These
aliases may not be used with stepper motor pins.

```
[multi_pin my_multi_pin]
pins:
#   A comma separated list of pins associated with this alias. This
#   parameter must be provided.
```

## TMC stepper driver configuration

Configuration of Trinamic stepper motor drivers in UART/SPI mode.
Additional information is in the [TMC Drivers guide](TMC_Drivers.md)
and in the [command reference](G-Codes.md#tmc-stepper-drivers).

### [tmc2130]

Configure a TMC2130 stepper motor driver via SPI bus. To use this
feature, define a config section with a "tmc2130" prefix followed by
the name of the corresponding stepper config section (for example,
"[tmc2130 stepper_x]").

```
[tmc2130 stepper_x]
cs_pin:
#   The pin corresponding to the TMC2130 chip select line. This pin
#   will be set to low at the start of SPI messages and raised to high
#   after the message completes. This parameter must be provided.
#spi_speed:
#spi_bus:
#spi_software_sclk_pin:
#spi_software_mosi_pin:
#spi_software_miso_pin:
#   See the "common SPI settings" section for a description of the
#   above parameters.
#chain_position:
#chain_length:
#   These parameters configure an SPI daisy chain. The two parameters
#   define the stepper position in the chain and the total chain length.
#   Position 1 corresponds to the stepper that connects to the MOSI signal.
#   The default is to not use an SPI daisy chain.
#interpolate: True
#   If true, enable step interpolation (the driver will internally
#   step at a rate of 256 micro-steps). The default is True.
run_current:
#   The amount of current (in amps RMS) to configure the driver to use
#   during stepper movement. This parameter must be provided.
#hold_current:
#   The amount of current (in amps RMS) to configure the driver to use
#   when the stepper is not moving. The default is to use the same
#   value as run_current.
#sense_resistor: 0.110
#   The resistance (in ohms) of the motor sense resistor. The default
#   is 0.110 ohms.
#stealthchop_threshold: 0
#   The velocity (in mm/s) to set the "stealthChop" threshold to. When
#   set, "stealthChop" mode will be enabled if the stepper motor
#   velocity is below this value. The default is 0, which disables
#   "stealthChop" mode.
#driver_IHOLDDELAY: 8
#driver_TPOWERDOWN: 0
#driver_TBL: 1
#driver_TOFF: 4
#driver_HEND: 7
#driver_HSTRT: 0
#driver_PWM_AUTOSCALE: True
#driver_PWM_FREQ: 1
#driver_PWM_GRAD: 4
#driver_PWM_AMPL: 128
#driver_SGT: 0
#   Set the given register during the configuration of the TMC2130
#   chip. This may be used to set custom motor parameters. The
#   defaults for each parameter are next to the parameter name in the
#   above list.
#diag0_pin:
#diag1_pin:
#   The micro-controller pin attached to one of the DIAG lines of the
#   TMC2130 chip. Only a single diag pin should be specified. The pin
#   is "active low" and is thus normally prefaced with "^!". Setting
#   this creates a "tmc2130_stepper_x:virtual_endstop" virtual pin
#   which may be used as the stepper's endstop_pin. Doing this enables
#   "sensorless homing". (Be sure to also set driver_SGT to an
#   appropriate sensitivity value.) The default is to not enable
#   sensorless homing.
```

### [tmc2208]

Configure a TMC2208 (or TMC2224) stepper motor driver via single wire
UART. To use this feature, define a config section with a "tmc2208"
prefix followed by the name of the corresponding stepper config
section (for example, "[tmc2208 stepper_x]").

```
[tmc2208 stepper_x]
uart_pin:
#   The pin connected to the TMC2208 PDN_UART line. This parameter
#   must be provided.
#tx_pin:
#   If using separate receive and transmit lines to communicate with
#   the driver then set uart_pin to the receive pin and tx_pin to the
#   transmit pin. The default is to use uart_pin for both reading and
#   writing.
#select_pins:
#   A comma separated list of pins to set prior to accessing the
#   tmc2208 UART. This may be useful for configuring an analog mux for
#   UART communication. The default is to not configure any pins.
#interpolate: True
#   If true, enable step interpolation (the driver will internally
#   step at a rate of 256 micro-steps). The default is True.
run_current:
#   The amount of current (in amps RMS) to configure the driver to use
#   during stepper movement. This parameter must be provided.
#hold_current:
#   The amount of current (in amps RMS) to configure the driver to use
#   when the stepper is not moving. The default is to use the same
#   value as run_current.
#sense_resistor: 0.110
#   The resistance (in ohms) of the motor sense resistor. The default
#   is 0.110 ohms.
#stealthchop_threshold: 0
#   The velocity (in mm/s) to set the "stealthChop" threshold to. When
#   set, "stealthChop" mode will be enabled if the stepper motor
#   velocity is below this value. The default is 0, which disables
#   "stealthChop" mode.
#driver_IHOLDDELAY: 8
#driver_TPOWERDOWN: 20
#driver_TBL: 2
#driver_TOFF: 3
#driver_HEND: 0
#driver_HSTRT: 5
#driver_PWM_AUTOGRAD: True
#driver_PWM_AUTOSCALE: True
#driver_PWM_LIM: 12
#driver_PWM_REG: 8
#driver_PWM_FREQ: 1
#driver_PWM_GRAD: 14
#driver_PWM_OFS: 36
#   Set the given register during the configuration of the TMC2208
#   chip. This may be used to set custom motor parameters. The
#   defaults for each parameter are next to the parameter name in the
#   above list.
```

### [tmc2209]

Configure a TMC2209 stepper motor driver via single wire UART. To use
this feature, define a config section with a "tmc2209" prefix followed
by the name of the corresponding stepper config section (for example,
"[tmc2209 stepper_x]").

```
[tmc2209 stepper_x]
uart_pin:
#tx_pin:
#select_pins:
#interpolate: True
run_current:
#hold_current:
#sense_resistor: 0.110
#stealthchop_threshold: 0
#   See the "tmc2208" section for the definition of these parameters.
#uart_address:
#   The address of the TMC2209 chip for UART messages (an integer
#   between 0 and 3). This is typically used when multiple TMC2209
#   chips are connected to the same UART pin. The default is zero.
#driver_IHOLDDELAY: 8
#driver_TPOWERDOWN: 20
#driver_TBL: 2
#driver_TOFF: 3
#driver_HEND: 0
#driver_HSTRT: 5
#driver_PWM_AUTOGRAD: True
#driver_PWM_AUTOSCALE: True
#driver_PWM_LIM: 12
#driver_PWM_REG: 8
#driver_PWM_FREQ: 1
#driver_PWM_GRAD: 14
#driver_PWM_OFS: 36
#driver_SGTHRS: 0
#   Set the given register during the configuration of the TMC2209
#   chip. This may be used to set custom motor parameters. The
#   defaults for each parameter are next to the parameter name in the
#   above list.
#diag_pin:
#   The micro-controller pin attached to the DIAG line of the TMC2209
#   chip. The pin is normally prefaced with "^" to enable a pullup.
#   Setting this creates a "tmc2209_stepper_x:virtual_endstop" virtual
#   pin which may be used as the stepper's endstop_pin. Doing this
#   enables "sensorless homing". (Be sure to also set driver_SGTHRS to
#   an appropriate sensitivity value.) The default is to not enable
#   sensorless homing.
```

### [tmc2660]

Configure a TMC2660 stepper motor driver via SPI bus. To use this
feature, define a config section with a tmc2660 prefix followed by the
name of the corresponding stepper config section (for example,
"[tmc2660 stepper_x]").

```
[tmc2660 stepper_x]
cs_pin:
#   The pin corresponding to the TMC2660 chip select line. This pin
#   will be set to low at the start of SPI messages and set to high
#   after the message transfer completes. This parameter must be
#   provided.
#spi_speed: 4000000
#   SPI bus frequency used to communicate with the TMC2660 stepper
#   driver. The default is 4000000.
#spi_bus:
#spi_software_sclk_pin:
#spi_software_mosi_pin:
#spi_software_miso_pin:
#   See the "common SPI settings" section for a description of the
#   above parameters.
#interpolate: True
#   If true, enable step interpolation (the driver will internally
#   step at a rate of 256 micro-steps). This only works if microsteps
#   is set to 16. The default is True.
run_current:
#   The amount of current (in amps RMS) used by the driver during
#   stepper movement. This parameter must be provided.
#sense_resistor:
#   The resistance (in ohms) of the motor sense resistor. This
#   parameter must be provided.
#idle_current_percent: 100
#   The percentage of the run_current the stepper driver will be
#   lowered to when the idle timeout expires (you need to set up the
#   timeout using a [idle_timeout] config section). The current will
#   be raised again once the stepper has to move again. Make sure to
#   set this to a high enough value such that the steppers do not lose
#   their position. There is also small delay until the current is
#   raised again, so take this into account when commanding fast moves
#   while the stepper is idling. The default is 100 (no reduction).
#driver_TBL: 2
#driver_RNDTF: 0
#driver_HDEC: 0
#driver_CHM: 0
#driver_HEND: 3
#driver_HSTRT: 3
#driver_TOFF: 4
#driver_SEIMIN: 0
#driver_SEDN: 0
#driver_SEMAX: 0
#driver_SEUP: 0
#driver_SEMIN: 0
#driver_SFILT: 0
#driver_SGT: 0
#driver_SLPH: 0
#driver_SLPL: 0
#driver_DISS2G: 0
#driver_TS2G: 3
#   Set the given parameter during the configuration of the TMC2660
#   chip. This may be used to set custom driver parameters. The
#   defaults for each parameter are next to the parameter name in the
#   list above. See the TMC2660 datasheet about what each parameter
#   does and what the restrictions on parameter combinations are. Be
#   especially aware of the CHOPCONF register, where setting CHM to
#   either zero or one will lead to layout changes (the first bit of
#   HDEC) is interpreted as the MSB of HSTRT in this case).
```

### [tmc5160]

Configure a TMC5160 stepper motor driver via SPI bus. To use this
feature, define a config section with a "tmc5160" prefix followed by
the name of the corresponding stepper config section (for example,
"[tmc5160 stepper_x]").

```
[tmc5160 stepper_x]
cs_pin:
#   The pin corresponding to the TMC5160 chip select line. This pin
#   will be set to low at the start of SPI messages and raised to high
#   after the message completes. This parameter must be provided.
#spi_speed:
#spi_bus:
#spi_software_sclk_pin:
#spi_software_mosi_pin:
#spi_software_miso_pin:
#   See the "common SPI settings" section for a description of the
#   above parameters.
#chain_position:
#chain_length:
#   These parameters configure an SPI daisy chain. The two parameters
#   define the stepper position in the chain and the total chain length.
#   Position 1 corresponds to the stepper that connects to the MOSI signal.
#   The default is to not use an SPI daisy chain.
#interpolate: True
#   If true, enable step interpolation (the driver will internally
#   step at a rate of 256 micro-steps). The default is True.
run_current:
#   The amount of current (in amps RMS) to configure the driver to use
#   during stepper movement. This parameter must be provided.
#hold_current:
#   The amount of current (in amps RMS) to configure the driver to use
#   when the stepper is not moving. The default is to use the same
#   value as run_current.
#sense_resistor: 0.075
#   The resistance (in ohms) of the motor sense resistor. The default
#   is 0.075 ohms.
#stealthchop_threshold: 0
#   The velocity (in mm/s) to set the "stealthChop" threshold to. When
#   set, "stealthChop" mode will be enabled if the stepper motor
#   velocity is below this value. The default is 0, which disables
#   "stealthChop" mode. Try to reexperience this with tmc5160.
#   Values can be much higher than other tmcs.
#driver_IHOLDDELAY: 6
#driver_TPOWERDOWN: 10
#driver_TBL: 2
#driver_TOFF: 3
#driver_HEND: 2
#driver_HSTRT: 5
#driver_FD3: 0
#driver_TPFD: 4
#driver_CHM: 0
#driver_VHIGHFS: 0
#driver_VHIGHCHM: 0
#driver_DISS2G: 0
#driver_DISS2VS: 0
#driver_PWM_AUTOSCALE: True
#driver_PWM_AUTOGRAD: True
#driver_PWM_FREQ: 0
#driver_FREEWHEEL: 0
#driver_PWM_GRAD: 0
#driver_PWM_OFS: 30
#driver_PWM_REG: 4
#driver_PWM_LIM: 12
#driver_SGT: 0
#driver_SEMIN: 0
#driver_SEUP: 0
#driver_SEMAX: 0
#driver_SEDN: 0
#driver_SEIMIN: 0
#driver_SFILT: 0
#   Set the given register during the configuration of the TMC5160
#   chip. This may be used to set custom motor parameters. The
#   defaults for each parameter are next to the parameter name in the
#   above list.
#diag0_pin:
#diag1_pin:
#   The micro-controller pin attached to one of the DIAG lines of the
#   TMC5160 chip. Only a single diag pin should be specified. The pin
#   is "active low" and is thus normally prefaced with "^!". Setting
#   this creates a "tmc5160_stepper_x:virtual_endstop" virtual pin
#   which may be used as the stepper's endstop_pin. Doing this enables
#   "sensorless homing". (Be sure to also set driver_SGT to an
#   appropriate sensitivity value.) The default is to not enable
#   sensorless homing.
```

<<<<<<< HEAD
# L6474 stepper driver configuration

Configure a L6474 stepper motor driver via SPI bus. To use this
feature, define a config section with a "L6474" prefix followed by
the name of the corresponding stepper config section (for example,
"[L6474 stepper_x]").

```
[L6474 stepper_x]
#chain_length:
#chain_position:
#   These parameters configure an SPI daisy chain. The two parameters
#   define the stepper position in the chain and the total chain length.
#   Position 1 corresponds to the stepper that connects to the MOSI signal.
#   The default is to not use an SPI daisy chain.
#spi_bus:
#cs_pin: PA4
#   chip select pin
#   for daisy chain configuration, the chip select pin is common.

#driver_TVAL: 20    #(default : 656.25mA)
#   Operating current
#   step of 31.25mA (range 31.25mA --> 4A)
#   formula: (targeted in mA / 31.25mA)-1
#driver_TOFF_FAST: 3 #(default : 8us)
#   Maximum fast decay duration
#   step of 2us ( range 2us --> 32us)
#   formula : (target value in us / 2us)-1
#driver_FAST_STEP: 5  #(default : 12us)
#   Maximum fall step time
#   step 2us (range 2us --> 32us)
#   (target value in us / 2us)-1
#driver_TON_MIN: 5  #(default : 3us)
#   The shortest on-time that guarentees a correct operation of the current control algo
#   step 0.5 us (range : 0.5us --> 64us)
#   formula (target value / 0.5us)-1
#driver_TOFF_MIN: 21 #(default : 11us)
#   The minimum OFF time value used by the current control
#   Step 0.5us (range 0.5us --> 64us)
#   Formula : (target value in us / 0.5)-1
#driver_OCD_TH: 2  #(default : 1.125A)
#   Overcurrent threashold
#   step 375mA (range 375mA --> 6A)
#   (target value in mA / 375)-1

#   microsteps
#driver_STEP_SEL: 8  #(full step)
#driver_STEP_SEL: 9  #(half step)
#driver_STEP_SEL: 10 #(1/4)
#driver_STEP_SEL: 11 #(1/8)
#driver_STEP_SEL: 12  #(1/16) #default

#   Synchronisation signal
#driver_SYNC_SEL: 8   #sync signal obtained starting from EL_POS[7]  #(default)
#driver_SYNC_SEL: 9   # sync signal obtained starting from EL_POS[6]
#driver_SYNC_SEL: 10  # sync signal obtained starting from EL_POS[5]
#driver_SYNC_SEL: 11  # sync signal obtained starting from EL_POS[4]
#driver_SYNC_SEL: 12  # sync signal obtained starting from EL_POS[3]

#   Alarm Enable Register
#driver_over_current: 1
#driver_thermal_shut: 1
#driver_thermal_warn: 1
#driver_under_voltage: 1
#driver_switch: 1
#driver_wrong:  1

#   Config Register
#driver_OSC_SEL: 0
#driver_EXT_CLK: 0
#   OSC_SEL and EXT_CLK set the system clock source
#   default : Internal oscillator
#driver_EN_TQREG: 0 #(internal)
#   The EN_TQREG sets if the torque regulation is performed through
#   the ADCIN voltage (external) or TVAL register (internal)
#   Default : internal
#driver_OC_SD: 1
#   The OC_SD sets wether or not an overcurrent event causes the bridges to turn off
#driver_POW_SR: 0
#   The POW_SR bits set the slew rate value of power bridge
#driver_TOFF: 11    #(Default : 48us)
#   OFF time value
#   If TOFF value is less than TOFF_MIN, then TOFF = TOFF_MIN
#   Step 4 (range 4us --> 124us)
#   Formula : (target value in us / 4us)-1

```

# Run-time stepper motor current configuration
=======
## Run-time stepper motor current configuration
>>>>>>> 69d9497d

### [ad5206]

Statically configured AD5206 digipots connected via SPI bus (one may
define any number of sections with an "ad5206" prefix).

```
[ad5206 my_digipot]
enable_pin:
#   The pin corresponding to the AD5206 chip select line. This pin
#   will be set to low at the start of SPI messages and raised to high
#   after the message completes. This parameter must be provided.
#spi_speed:
#spi_bus:
#spi_software_sclk_pin:
#spi_software_mosi_pin:
#spi_software_miso_pin:
#   See the "common SPI settings" section for a description of the
#   above parameters.
#channel_1:
#channel_2:
#channel_3:
#channel_4:
#channel_5:
#channel_6:
#   The value to statically set the given AD5206 channel to. This is
#   typically set to a number between 0.0 and 1.0 with 1.0 being the
#   highest resistance and 0.0 being the lowest resistance. However,
#   the range may be changed with the 'scale' parameter (see below).
#   If a channel is not specified then it is left unconfigured.
#scale:
#   This parameter can be used to alter how the 'channel_x' parameters
#   are interpreted. If provided, then the 'channel_x' parameters
#   should be between 0.0 and 'scale'. This may be useful when the
#   AD5206 is used to set stepper voltage references. The 'scale' can
#   be set to the equivalent stepper amperage if the AD5206 were at
#   its highest resistance, and then the 'channel_x' parameters can be
#   specified using the desired amperage value for the stepper. The
#   default is to not scale the 'channel_x' parameters.
```

### [mcp4451]

Statically configured MCP4451 digipot connected via I2C bus (one may
define any number of sections with an "mcp4451" prefix).

```
[mcp4451 my_digipot]
i2c_address:
#   The i2c address that the chip is using on the i2c bus. This
#   parameter must be provided.
#i2c_mcu:
#i2c_bus:
#i2c_speed:
#   See the "common I2C settings" section for a description of the
#   above parameters.
#wiper_0:
#wiper_1:
#wiper_2:
#wiper_3:
#   The value to statically set the given MCP4451 "wiper" to. This is
#   typically set to a number between 0.0 and 1.0 with 1.0 being the
#   highest resistance and 0.0 being the lowest resistance. However,
#   the range may be changed with the 'scale' parameter (see below).
#   If a wiper is not specified then it is left unconfigured.
#scale:
#   This parameter can be used to alter how the 'wiper_x' parameters
#   are interpreted. If provided, then the 'wiper_x' parameters should
#   be between 0.0 and 'scale'. This may be useful when the MCP4451 is
#   used to set stepper voltage references. The 'scale' can be set to
#   the equivalent stepper amperage if the MCP4451 were at its highest
#   resistance, and then the 'wiper_x' parameters can be specified
#   using the desired amperage value for the stepper. The default is
#   to not scale the 'wiper_x' parameters.
```

### [mcp4728]

Statically configured MCP4728 digital-to-analog converter connected
via I2C bus (one may define any number of sections with an "mcp4728"
prefix).

```
[mcp4728 my_dac]
#i2c_address: 96
#   The i2c address that the chip is using on the i2c bus. The default
#   is 96.
#i2c_mcu:
#i2c_bus:
#i2c_speed:
#   See the "common I2C settings" section for a description of the
#   above parameters.
#channel_a:
#channel_b:
#channel_c:
#channel_d:
#   The value to statically set the given MCP4728 channel to. This is
#   typically set to a number between 0.0 and 1.0 with 1.0 being the
#   highest voltage (2.048V) and 0.0 being the lowest voltage.
#   However, the range may be changed with the 'scale' parameter (see
#   below). If a channel is not specified then it is left
#   unconfigured.
#scale:
#   This parameter can be used to alter how the 'channel_x' parameters
#   are interpreted. If provided, then the 'channel_x' parameters
#   should be between 0.0 and 'scale'. This may be useful when the
#   MCP4728 is used to set stepper voltage references. The 'scale' can
#   be set to the equivalent stepper amperage if the MCP4728 were at
#   its highest voltage (2.048V), and then the 'channel_x' parameters
#   can be specified using the desired amperage value for the
#   stepper. The default is to not scale the 'channel_x' parameters.
```

### [mcp4018]

Statically configured MCP4018 digipot connected via two gpio "bit
banging" pins (one may define any number of sections with an "mcp4018"
prefix).

```
[mcp4018 my_digipot]
scl_pin:
#   The SCL "clock" pin. This parameter must be provided.
sda_pin:
#   The SDA "data" pin. This parameter must be provided.
wiper:
#   The value to statically set the given MCP4018 "wiper" to. This is
#   typically set to a number between 0.0 and 1.0 with 1.0 being the
#   highest resistance and 0.0 being the lowest resistance. However,
#   the range may be changed with the 'scale' parameter (see below).
#   This parameter must be provided.
#scale:
#   This parameter can be used to alter how the 'wiper' parameter is
#   interpreted. If provided, then the 'wiper' parameter should be
#   between 0.0 and 'scale'. This may be useful when the MCP4018 is
#   used to set stepper voltage references. The 'scale' can be set to
#   the equivalent stepper amperage if the MCP4018 is at its highest
#   resistance, and then the 'wiper' parameter can be specified using
#   the desired amperage value for the stepper. The default is to not
#   scale the 'wiper' parameter.
```

## Display support

### [display]

Support for a display attached to the micro-controller.

```
[display]
lcd_type:
#   The type of LCD chip in use. This may be "hd44780", "hd44780_spi",
#   "st7920", "emulated_st7920", "uc1701", "ssd1306", or "sh1106".
#   See the display sections below for information on each type and
#   additional parameters they provide. This parameter must be
#   provided.
#display_group:
#   The name of the display_data group to show on the display. This
#   controls the content of the screen (see the "display_data" section
#   for more information). The default is _default_20x4 for hd44780
#   displays and _default_16x4 for other displays.
#menu_timeout:
#   Timeout for menu. Being inactive this amount of seconds will
#   trigger menu exit or return to root menu when having autorun
#   enabled. The default is 0 seconds (disabled)
#menu_root:
#   Name of the main menu section to show when clicking the encoder
#   on the home screen. The defaults is __main, and this shows the
#   the default menus as defined in klippy/extras/display/menu.cfg
#menu_reverse_navigation:
#   When enabled it will reverse up and down directions for list
#   navigation. The default is False. This parameter is optional.
#encoder_pins:
#   The pins connected to encoder. 2 pins must be provided when using
#   encoder. This parameter must be provided when using menu.
#click_pin:
#   The pin connected to 'enter' button or encoder 'click'. This
#   parameter must be provided when using menu. The presence of an
#   'analog_range_click_pin' config parameter turns this parameter
#   from digital to analog.
#back_pin:
#   The pin connected to 'back' button. This parameter is optional,
#   menu can be used without it. The presence of an
#   'analog_range_back_pin' config parameter turns this parameter from
#   digital to analog.
#up_pin:
#   The pin connected to 'up' button. This parameter must be provided
#   when using menu without encoder. The presence of an
#   'analog_range_up_pin' config parameter turns this parameter from
#   digital to analog.
#down_pin:
#   The pin connected to 'down' button. This parameter must be
#   provided when using menu without encoder. The presence of an
#   'analog_range_down_pin' config parameter turns this parameter from
#   digital to analog.
#kill_pin:
#   The pin connected to 'kill' button. This button will call
#   emergency stop. The presence of an 'analog_range_kill_pin' config
#   parameter turns this parameter from digital to analog.
#analog_pullup_resistor: 4700
#   The resistance (in ohms) of the pullup attached to the analog
#   button. The default is 4700 ohms.
#analog_range_click_pin:
#   The resistance range for a 'enter' button. Range minimum and
#   maximum comma-separated values must be provided when using analog
#   button.
#analog_range_back_pin:
#   The resistance range for a 'back' button. Range minimum and
#   maximum comma-separated values must be provided when using analog
#   button.
#analog_range_up_pin:
#   The resistance range for a 'up' button. Range minimum and maximum
#   comma-separated values must be provided when using analog button.
#analog_range_down_pin:
#   The resistance range for a 'down' button. Range minimum and
#   maximum comma-separated values must be provided when using analog
#   button.
#analog_range_kill_pin:
#   The resistance range for a 'kill' button. Range minimum and
#   maximum comma-separated values must be provided when using analog
#   button.
```

### hd44780 display

Information on configuring hd44780 displays (which is used in
"RepRapDiscount 2004 Smart Controller" type displays).

```
[display]
lcd_type: hd44780
#   Set to "hd44780" for hd44780 displays.
rs_pin:
e_pin:
d4_pin:
d5_pin:
d6_pin:
d7_pin:
#   The pins connected to an hd44780 type lcd. These parameters must
#   be provided.
#hd44780_protocol_init: True
#   Perform 8-bit/4-bit protocol initialization on an hd44780 display.
#   This is necessary on real hd44780 devices. However, one may need
#   to disable this on some "clone" devices. The default is True.
#line_length:
#   Set the number of characters per line for an hd44780 type lcd.
#   Possible values are 20 (default) and 16. The number of lines is
#   fixed to 4.
...
```

### hd44780_spi display

Information on configuring an hd44780_spi display - a 20x04 display
controlled via a hardware "shift register" (which is used in
mightyboard based printers).

```
[display]
lcd_type: hd44780_spi
#   Set to "hd44780_spi" for hd44780_spi displays.
latch_pin:
spi_software_sclk_pin:
spi_software_mosi_pin:
spi_software_miso_pin:
#   The pins connected to the shift register controlling the display.
#   The spi_software_miso_pin needs to be set to an unused pin of the
#   printer mainboard as the shift register does not have a MISO pin,
#   but the software spi implementation requires this pin to be
#   configured.
#hd44780_protocol_init: True
#   Perform 8-bit/4-bit protocol initialization on an hd44780 display.
#   This is necessary on real hd44780 devices. However, one may need
#   to disable this on some "clone" devices. The default is True.
#line_length:
#   Set the number of characters per line for an hd44780 type lcd.
#   Possible values are 20 (default) and 16. The number of lines is
#   fixed to 4.
...
```

### st7920 display

Information on configuring st7920 displays (which is used in
"RepRapDiscount 12864 Full Graphic Smart Controller" type displays).

```
[display]
lcd_type: st7920
#   Set to "st7920" for st7920 displays.
cs_pin:
sclk_pin:
sid_pin:
#   The pins connected to an st7920 type lcd. These parameters must be
#   provided.
...
```

### emulated_st7920 display

Information on configuring an emulated st7920 display - found in some
"2.4 inch touchscreen devices" and similar.

```
[display]
lcd_type: emulated_st7920
#   Set to "emulated_st7920" for emulated_st7920 displays.
en_pin:
spi_software_sclk_pin:
spi_software_mosi_pin:
spi_software_miso_pin:
#   The pins connected to an emulated_st7920 type lcd. The en_pin
#   corresponds to the cs_pin of the st7920 type lcd,
#   spi_software_sclk_pin corresponds to sclk_pin and
#   spi_software_mosi_pin corresponds to sid_pin. The
#   spi_software_miso_pin needs to be set to an unused pin of the
#   printer mainboard as the st7920 as no MISO pin but the software
#   spi implementation requires this pin to be configured.
...
```

### uc1701 display

Information on configuring uc1701 displays (which is used in "MKS Mini
12864" type displays).

```
[display]
lcd_type: uc1701
#   Set to "uc1701" for uc1701 displays.
cs_pin:
a0_pin:
#   The pins connected to a uc1701 type lcd. These parameters must be
#   provided.
#rst_pin:
#   The pin connected to the "rst" pin on the lcd. If it is not
#   specified then the hardware must have a pull-up on the
#   corresponding lcd line.
#contrast:
#   The contrast to set. The value may range from 0 to 63 and the
#   default is 40.
...
```

### ssd1306 and sh1106 displays

Information on configuring ssd1306 and sh1106 displays.

```
[display]
lcd_type:
#   Set to either "ssd1306" or "sh1106" for the given display type.
#i2c_mcu:
#i2c_bus:
#i2c_speed:
#   Optional parameters available for displays connected via an i2c
#   bus. See the "common I2C settings" section for a description of
#   the above parameters.
#cs_pin:
#dc_pin:
#spi_speed:
#spi_bus:
#spi_software_sclk_pin:
#spi_software_mosi_pin:
#spi_software_miso_pin:
#   The pins connected to the lcd when in "4-wire" spi mode. See the
#   "common SPI settings" section for a description of the parameters
#   that start with "spi_". The default is to use i2c mode for the
#   display.
#reset_pin:
#   A reset pin may be specified on the display. If it is not
#   specified then the hardware must have a pull-up on the
#   corresponding lcd line.
#contrast:
#   The contrast to set. The value may range from 0 to 256 and the
#   default is 239.
#vcomh: 0
#   Set the Vcomh value on the display. This value is associated with
#   a "smearing" effect on some OLED displays. The value may range
#   from 0 to 63. Default is 0.
#invert: False
#   TRUE inverts the pixels on certain OLED displays.  The default is
#   False.
#x_offset: 0
#   Set the horizontal offset value on SH1106 displays. The default is
#   0.
...
```

## [display_data]

Support for displaying custom data on an lcd screen. One may create
any number of display groups and any number of data items under those
groups. The display will show all the data items for a given group if
the display_group option in the [display] section is set to the given
group name.

A
[default set of display groups](../klippy/extras/display/display.cfg)
are automatically created. One can replace or extend these
display_data items by overriding the defaults in the main printer.cfg
config file.

```
[display_data my_group_name my_data_name]
position:
#   Comma separated row and column of the display position that should
#   be used to display the information. This parameter must be
#   provided.
text:
#   The text to show at the given position. This field is evaluated
#   using command templates (see docs/Command_Templates.md). This
#   parameter must be provided.
```

## [display_template]

Display data text "macros" (one may define any number of sections with
a display_template prefix). This feature allows one to reduce
repetitive definitions in display_data sections. One may use the
builtin render() function in display_data sections to evaluate a
template. For example, if one were to define `[display_template
my_template]` then one could use `{ render('my_template') }` in a
display_data section.

```
[display_template my_template_name]
#param_<name>:
#   One may specify any number of options with a "param_" prefix. The
#   given name will be assigned the given value (parsed as a Python
#   literal) and will be available during macro expansion. If the
#   parameter is passed in the call to render() then that value will
#   be used during macro expansion. For example, a config with
#   "param_speed = 75" might have a caller with
#   "render('my_template_name', param_speed=80)". Parameter names may
#   not use upper case characters.
#text:
#   The text to return when the render() function is called for this
#   template. This field is evaluated using command templates (see
#   docs/Command_Templates.md). This parameter must be provided.
```

## [display_glyph]

Display a custom glyph on displays that support it. The given name
will be assigned the given display data which can then be referenced
in the display templates by their name surrounded by two "tilde"
symbols i.e. `~my_display_glyph~`

See [sample-glyphs.cfg](../config/sample-glyphs.cfg) for some
examples.

```
[display_glyph my_display_glyph]
#data:
#   The display data, stored as 16 lines consisting of 16 bits (1 per
#   pixel) where '.' is a blank pixel and '*' is an on pixel (e.g.,
#   "****************" to display a solid horizontal line).
#   Alternatively, one can use '0' for a blank pixel and '1' for an on
#   pixel. Put each display line into a separate config line. The
#   glyph must consist of exactly 16 lines with 16 bits each. This
#   parameter is optional.
#hd44780_data:
#   Glyph to use on 20x4 hd44780 displays. The glyph must consist of
#   exactly 8 lines with 5 bits each. This parameter is optional.
#hd44780_slot:
#   The hd44780 hardware index (0..7) to store the glyph at. If
#   multiple distinct images use the same slot then make sure to only
#   use one of those images in any given screen. This parameter is
#   required if hd44780_data is specified.
```

## [display my_extra_display]

If a primary [display] section has been defined in printer.cfg as
shown above it is possible to define multiple auxiliary displays. Note
that auxiliary displays do not currently support menu functionality,
thus they do not support the "menu" options or button configuration.

```
[display my_extra_display]
# See the "display" section for available parameters.
```

## [menu]

Customizable lcd display menus.

A [default set of menus](../klippy/extras/display/menu.cfg) are
automatically created. One can replace or extend the menu by
overriding the defaults in the main printer.cfg config file.

See the
[command template document](Command_Templates.md#menu-templates) for
information on menu attributes available during template rendering.

```
# Common parameters available for all menu config sections.
#[menu __some_list __some_name]
#type: disabled
#   Permanently disabled menu element, only required attribute is 'type'.
#   Allows you to easily disable/hide existing menu items.

#[menu some_name]
#type:
#   One of command, input, list, text:
#       command - basic menu element with various script triggers
#       input   - same like 'command' but has value changing capabilities.
#                 Press will start/stop edit mode.
#       list    - it allows for menu items to be grouped together in a
#                 scrollable list.  Add to the list by creating menu
#                 configurations using "some_list" as a prefix - for
#                 example: [menu some_list some_item_in_the_list]
#       vsdlist - same as 'list' but will append files from virtual sdcard
#                 (will be removed in the future)
#name:
#   Name of menu item - evaluated as a template.
#enable:
#   Template that evaluates to True or False.
#index:
#   Position where an item needs to be inserted in list. By default
#   the item is added at the end.

#[menu some_list]
#type: list
#name:
#enable:
#   See above for a description of these parameters.

#[menu some_list some_command]
#type: command
#name:
#enable:
#   See above for a description of these parameters.
#gcode:
#   Script to run on button click or long click. Evaluated as a
#   template.

#[menu some_list some_input]
#type: input
#name:
#enable:
#   See above for a description of these parameters.
#input:
#   Initial value to use when editing - evaluated as a template.
#   Result must be float.
#input_min:
#   Minimum value of range - evaluated as a template. Default -99999.
#input_max:
#   Maximum value of range - evaluated as a template. Default 99999.
#input_step:
#   Editing step - Must be a positive integer or float value. It has
#   internal fast rate step. When "(input_max - input_min) /
#   input_step > 100" then fast rate step is 10 * input_step else fast
#   rate step is same input_step.
#realtime:
#   This attribute accepts static boolean value. When enabled then
#   gcode script is run after each value change. The default is False.
#gcode:
#   Script to run on button click, long click or value change.
#   Evaluated as a template. The button click will trigger the edit
#   mode start or end.
```

## Filament sensors

### [filament_switch_sensor]

Filament Switch Sensor. Support for filament insert and runout
detection using a switch sensor, such as an endstop switch.

See the [command reference](G-Codes.md#filament-sensor) for more
information.

```
[filament_switch_sensor my_sensor]
#pause_on_runout: True
#   When set to True, a PAUSE will execute immediately after a runout
#   is detected. Note that if pause_on_runout is False and the
#   runout_gcode is omitted then runout detection is disabled. Default
#   is True.
#runout_gcode:
#   A list of G-Code commands to execute after a filament runout is
#   detected. See docs/Command_Templates.md for G-Code format. If
#   pause_on_runout is set to True this G-Code will run after the
#   PAUSE is complete. The default is not to run any G-Code commands.
#insert_gcode:
#   A list of G-Code commands to execute after a filament insert is
#   detected. See docs/Command_Templates.md for G-Code format. The
#   default is not to run any G-Code commands, which disables insert
#   detection.
#event_delay: 3.0
#   The minimum amount of time in seconds to delay between events.
#   Events triggered during this time period will be silently
#   ignored. The default is 3 seconds.
#pause_delay: 0.5
#   The amount of time to delay, in seconds, between the pause command
#   dispatch and execution of the runout_gcode. It may be useful to
#   increase this delay if OctoPrint exhibits strange pause behavior.
#   Default is 0.5 seconds.
#switch_pin:
#   The pin on which the switch is connected. This parameter must be
#   provided.
```

### [filament_motion_sensor]

Filament Motion Sensor. Support for filament insert and runout
detection using an encoder that toggles the output pin during filament
movement through the sensor.

See the [command reference](G-Codes.md#filament-sensor) for more
information.

```
[filament_motion_sensor my_sensor]
detection_length: 7.0
#   The minimum length of filament pulled through the sensor to trigger
#   a state change on the switch_pin
#   Default is 7 mm.
extruder:
#   The name of the extruder section this sensor is associated with.
#   This parameter must be provided.
switch_pin:
#pause_on_runout:
#runout_gcode:
#insert_gcode:
#event_delay:
#pause_delay:
#   See the "filament_switch_sensor" section for a description of the
#   above parameters.
```

### [tsl1401cl_filament_width_sensor]

TSLl401CL Based Filament Width Sensor. See the
[guide](TSL1401CL_Filament_Width_Sensor.md) for more information.

```
[tsl1401cl_filament_width_sensor]
#pin:
#default_nominal_filament_diameter: 1.75 # (mm)
#   Maximum allowed filament diameter difference as mm.
#max_difference: 0.2
#   The distance from sensor to the melting chamber as mm.
#measurement_delay: 100
```

### [hall_filament_width_sensor]

Hall filament width sensor (see
[Hall Filament Width Sensor](HallFilamentWidthSensor.md)).

```
[hall_filament_width_sensor]
adc1:
adc2:
#   Analog input pins connected to the sensor. These parameters must
#   be provided.
#cal_dia1: 1.50
#cal_dia2: 2.00
#   The calibration values (in mm) for the sensors. The default is
#   1.50 for cal_dia1 and 2.00 for cal_dia2.
#raw_dia1: 9500
#raw_dia2: 10500
#   The raw calibration values for the sensors. The default is 9500
#   for raw_dia1 and 10500 for raw_dia2.
#default_nominal_filament_diameter: 1.75
#   The nominal filament diameter. This parameter must be provided.
#max_difference: 0.200
#   Maximum allowed filament diameter difference in millimeters (mm).
#   If difference between nominal filament diameter and sensor output
#   is more than +- max_difference, extrusion multiplier is set back
#   to %100. The default is 0.200.
#measurement_delay: 70
#   The distance from sensor to the melting chamber/hot-end in
#   millimeters (mm). The filament between the sensor and the hot-end
#   will be treated as the default_nominal_filament_diameter. Host
#   module works with FIFO logic. It keeps each sensor value and
#   position in an array and POP them back in correct position. This
#   parameter must be provided.
#enable: False
#   Sensor enabled or disabled after power on. The default is to
#   disable.
#measurement_interval: 10
#   The approximate distance (in mm) between sensor readings. The
#   default is 10mm.
#logging: False
#   Out diameter to terminal and klipper.log can be turn on|of by
#   command.
#min_diameter: 1.0
#   Minimal diameter for trigger virtual filament_switch_sensor.
#use_current_dia_while_delay: False
#   Use the current diameter instead of the nominal diameter while
#   the measurement delay has not run through.
#pause_on_runout:
#runout_gcode:
#insert_gcode:
#event_delay:
#pause_delay:
#   See the "filament_switch_sensor" section for a description of the
#   above parameters.
```

## Board specific hardware support

### [sx1509]

Configure an SX1509 I2C to GPIO expander. Due to the delay incurred by
I2C communication you should NOT use SX1509 pins as stepper enable,
step or dir pins or any other pin that requires fast bit-banging. They
are best used as static or gcode controlled digital outputs or
hardware-pwm pins for e.g. fans. One may define any number of sections
with an "sx1509" prefix. Each expander provides a set of 16 pins
(sx1509_my_sx1509:PIN_0 to sx1509_my_sx1509:PIN_15) which can be used
in the printer configuration.

See the [generic-duet2-duex.cfg](../config/generic-duet2-duex.cfg)
file for an example.

```
[sx1509 my_sx1509]
i2c_address:
#   I2C address used by this expander. Depending on the hardware
#   jumpers this is one out of the following addresses: 62 63 112
#   113. This parameter must be provided.
#i2c_mcu:
#i2c_bus:
#i2c_speed:
#   See the "common I2C settings" section for a description of the
#   above parameters.
#i2c_bus:
#   If the I2C implementation of your micro-controller supports
#   multiple I2C busses, you may specify the bus name here. The
#   default is to use the default micro-controller i2c bus.
```

### [samd_sercom]

SAMD SERCOM configuration to specify which pins to use on a given
SERCOM. One may define any number of sections with a "samd_sercom"
prefix. Each SERCOM must be configured prior to using it as SPI or I2C
peripheral. Place this config section above any other section that
makes use of SPI or I2C buses.

```
[samd_sercom my_sercom]
sercom:
#   The name of the sercom bus to configure in the micro-controller.
#   Available names are "sercom0", "sercom1", etc.. This parameter
#   must be provided.
tx_pin:
#   MOSI pin for SPI communication, or SDA (data) pin for I2C
#   communication. The pin must have a valid pinmux configuration
#   for the given SERCOM peripheral. This parameter must be provided.
#rx_pin:
#   MISO pin for SPI communication. This pin is not used for I2C
#   communication (I2C uses tx_pin for both sending and receiving).
#   The pin must have a valid pinmux configuration for the given
#   SERCOM peripheral. This parameter is optional.
clk_pin:
#   CLK pin for SPI communication, or SCL (clock) pin for I2C
#   communication. The pin must have a valid pinmux configuration
#   for the given SERCOM peripheral. This parameter must be provided.
```

### [adc_scaled]

Duet2 Maestro analog scaling by vref and vssa readings. Defining an
adc_scaled section enables virtual adc pins (such as "my_name:PB0")
that are automatically adjusted by the board's vref and vssa
monitoring pins. Be sure to define this config section above any
config sections that use one these virtual pins.

See the
[generic-duet2-maestro.cfg](../config/generic-duet2-maestro.cfg) file
for an example.

```
[adc_scaled my_name]
vref_pin:
#   The ADC pin to use for VREF monitoring. This parameter must be
#   provided.
vssa_pin:
#   The ADC pin to use for VSSA monitoring. This parameter must be
#   provided.
#smooth_time: 2.0
#   A time value (in seconds) over which the vref and vssa
#   measurements will be smoothed to reduce the impact of measurement
#   noise. The default is 2 seconds.
```

### [replicape]

Replicape support - see the [beaglebone guide](beaglebone.md) and the
[generic-replicape.cfg](../config/generic-replicape.cfg) file for an
example.

```
# The "replicape" config section adds "replicape:stepper_x_enable"
# virtual stepper enable pins (for steppers x, y, z, e, and h) and
# "replicape:power_x" PWM output pins (for hotbed, e, h, fan0, fan1,
# fan2, and fan3) that may then be used elsewhere in the config file.
[replicape]
revision:
#   The replicape hardware revision. Currently only revision "B3" is
#   supported. This parameter must be provided.
#enable_pin: !gpio0_20
#   The replicape global enable pin. The default is !gpio0_20 (aka
#   P9_41).
host_mcu:
#   The name of the mcu config section that communicates with the
#   Klipper "linux process" mcu instance. This parameter must be
#   provided.
#standstill_power_down: False
#   This parameter controls the CFG6_ENN line on all stepper
#   motors. True sets the enable lines to "open". The default is
#   False.
#stepper_x_microstep_mode:
#stepper_y_microstep_mode:
#stepper_z_microstep_mode:
#stepper_e_microstep_mode:
#stepper_h_microstep_mode:
#   This parameter controls the CFG1 and CFG2 pins of the given
#   stepper motor driver. Available options are: disable, 1, 2,
#   spread2, 4, 16, spread4, spread16, stealth4, and stealth16. The
#   default is disable.
#stepper_x_current:
#stepper_y_current:
#stepper_z_current:
#stepper_e_current:
#stepper_h_current:
#   The configured maximum current (in Amps) of the stepper motor
#   driver. This parameter must be provided if the stepper is not in a
#   disable mode.
#stepper_x_chopper_off_time_high:
#stepper_y_chopper_off_time_high:
#stepper_z_chopper_off_time_high:
#stepper_e_chopper_off_time_high:
#stepper_h_chopper_off_time_high:
#   This parameter controls the CFG0 pin of the stepper motor driver
#   (True sets CFG0 high, False sets it low). The default is False.
#stepper_x_chopper_hysteresis_high:
#stepper_y_chopper_hysteresis_high:
#stepper_z_chopper_hysteresis_high:
#stepper_e_chopper_hysteresis_high:
#stepper_h_chopper_hysteresis_high:
#   This parameter controls the CFG4 pin of the stepper motor driver
#   (True sets CFG4 high, False sets it low). The default is False.
#stepper_x_chopper_blank_time_high:
#stepper_y_chopper_blank_time_high:
#stepper_z_chopper_blank_time_high:
#stepper_e_chopper_blank_time_high:
#stepper_h_chopper_blank_time_high:
#   This parameter controls the CFG5 pin of the stepper motor driver
#   (True sets CFG5 high, False sets it low). The default is True.
```

## Other Custom Modules

### [palette2]

Palette 2 multimaterial support - provides a tighter integration
supporting Palette 2 devices in connected mode.

This modules also requires `[virtual_sdcard]` and `[pause_resume]`
for full functionality.

If you use this module, do not use the Palette 2 plugin for
Octoprint as they will conflict, and 1 will fail to initialize
properly likely aborting your print.

If you use Octoprint and stream gcode over the serial port instead of
printing from virtual_sd, then remo **M1** and **M0** from *Pausing commands*
in *Settings > Serial Connection > Firmware & protocol* will prevent
the need to start print on the Palette 2 and unpausing in Octoprint
for your print to begin.

```
[palette2]
serial:
#   The serial port to connect to the Palette 2.
#baud: 115200
#   The baud rate to use. The default is 115200.
#feedrate_splice: 0.8
#   The feedrate to use when splicing, default is 0.8
#feedrate_normal: 1.0
#   The feedrate to use after splicing, default is 1.0
#auto_load_speed: 2
#   Extrude feedrate when autoloading, default is 2 (mm/s)
#auto_cancel_variation: 0.1
#   Auto cancel print when ping varation is above this threshold
```

## Common bus parameters

### Common SPI settings

The following parameters are generally available for devices using an
SPI bus.

```
#spi_speed:
#   The SPI speed (in hz) to use when communicating with the device.
#   The default depends on the type of device.
#spi_bus:
#   If the micro-controller supports multiple SPI busses then one may
#   specify the micro-controller bus name here. The default depends on
#   the type of micro-controller.
#spi_software_sclk_pin:
#spi_software_mosi_pin:
#spi_software_miso_pin:
#   Specify the above parameters to use "software based SPI". This
#   mode does not require micro-controller hardware support (typically
#   any general purpose pins may be used). The default is to not use
#   "software spi".
```

### Common I2C settings

The following parameters are generally available for devices using an
I2C bus.

```
#i2c_address:
#   The i2c address of the device. This must specified as a decimal
#   number (not in hex). The default depends on the type of device.
#i2c_mcu:
#   The name of the micro-controller that the chip is connected to.
#   The default is "mcu".
#i2c_bus:
#   If the micro-controller supports multiple I2C busses then one may
#   specify the micro-controller bus name here. The default depends on
#   the type of micro-controller.
#i2c_speed:
#   The I2C speed (in Hz) to use when communicating with the device.
#   On some micro-controllers changing this value has no effect. The
#   default is 100000.
```<|MERGE_RESOLUTION|>--- conflicted
+++ resolved
@@ -3056,7 +3056,7 @@
 #   sensorless homing.
 ```
 
-<<<<<<< HEAD
+
 # L6474 stepper driver configuration
 
 Configure a L6474 stepper motor driver via SPI bus. To use this
@@ -3145,10 +3145,7 @@
 
 ```
 
-# Run-time stepper motor current configuration
-=======
 ## Run-time stepper motor current configuration
->>>>>>> 69d9497d
 
 ### [ad5206]
 

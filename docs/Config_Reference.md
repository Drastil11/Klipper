--- conflicted
+++ resolved
@@ -2640,8 +2640,7 @@
 #   commands on a button release.
 ```
 
-<<<<<<< HEAD
-## [estop_button]
+### [estop_button]
 
 perform an emergency stop when a button is pressed (or when a pin
 changes state).
@@ -2653,10 +2652,7 @@
 #   provided.
 ```
 
-## [output_pin]
-=======
 ### [output_pin]
->>>>>>> 01431991
 
 Run-time configurable output pins (one may define any number of
 sections with an "output_pin" prefix). Pins configured here will be

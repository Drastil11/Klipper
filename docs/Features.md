--- conflicted
+++ resolved
@@ -164,19 +164,6 @@
 | SAMD21                          | 686K              | 471K              |
 | STM32F042                       | 814K              | 578K              |
 | Beaglebone PRU                  | 866K              | 708K              |
-<<<<<<< HEAD
-| "Blue Pill" (STM32F103)         | 1180K             | 818K              |
-| Arduino Due (SAM3X8E)           | 1273K             | 981K              |
-| Duet2 Maestro (SAM4S8C)         | 1690K             | 1385K             |
-| Smoothieboard (LPC1768)         | 1923K             | 1351K             |
-| Smoothieboard (LPC1769)         | 2353K             | 1622K             |
-| Raspberry Pi Pico (RP2040)      | 2400K             | 1636K             |
-| Duet2 Wifi/Eth (SAM4E8E)        | 2500K             | 1674K             |
-| Adafruit Metro M4 (SAMD51)      | 3077K             | 1885K             |
-| BigTreeTech SKR Pro (STM32F407) | 3652K             | 2459K             |
-| Recore A6 (AR100)               | 3659K             | 2507K             |
-| Fysetc Spider (STM32F446)       | 3913K             | 2634K             |
-=======
 | STM32G0B1                       | 1103K             | 790K              |
 | STM32F103                       | 1180K             | 818K              |
 | SAM3X8E                         | 1273K             | 981K              |
@@ -187,12 +174,12 @@
 | SAM4E8E                         | 2500K             | 1674K             |
 | SAMD51                          | 3077K             | 1885K             |
 | STM32F407                       | 3652K             | 2459K             |
+| AR100                           | 3659K             | 2507K             |
 | STM32F446                       | 3913K             | 2634K             |
 
 If unsure of the micro-controller on a particular board, find the
 appropriate [config file](../config/), and look for the
 micro-controller name in the comments at the top of that file.
->>>>>>> 3796a319
 
 Further details on the benchmarks are available in the
 [Benchmarks document](Benchmarks.md).
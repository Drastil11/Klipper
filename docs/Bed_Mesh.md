--- conflicted
+++ resolved
@@ -352,18 +352,12 @@
 _Default Profile:  default_\
 _Default Method:  automatic if a probe is detected, otherwise manual_
 
-<<<<<<< HEAD
-Initiates the probing procedure for Bed Mesh Calibration. If `METHOD=manual`
-is selected then manual probing will occur. When switching between automatic
-and manual probing the generated mesh points will automatically be adjusted.
-=======
 Initiates the probing procedure for Bed Mesh Calibration.
 
 The mesh will be saved into a profile specified by the `PROFILE` parameter,
 or `default` if unspecified. If `METHOD=manual` is selected then manual probing
-will occur.  When switching between automatic and manual probing the generated
+will occur. When switching between automatic and manual probing the generated
 mesh points will automatically be adjusted.
->>>>>>> 128a2f8c
 
 It is possible to specify mesh parameters to modify the probed area. The
 following parameters are available:

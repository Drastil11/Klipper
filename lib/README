--- conflicted
+++ resolved
@@ -146,13 +146,8 @@
 
 The can2040 directory contains code from:
   https://github.com/KevinOConnor/can2040
-<<<<<<< HEAD
-revision aff2940f1fa5b0c9822a7694403ec9d70710193d.
-=======
-revision 9ca095c939a48391de60dd353f0cd91999bb9257.
 
 The Huada HC32F460 directory contains code from:
   https://www.hdsc.com.cn/Category83-1490
 version 2.2 DDL minus the example directory and the empty documents
-directory.
->>>>>>> 6b6b4ecb
+directory.
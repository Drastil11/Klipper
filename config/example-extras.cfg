# This file serves as documentation for config parameters of
# additional devices that may be configured on a printer. The snippets
# in this file may be copied into the main printer.cfg file. See the
# "example.cfg" file for description of common config parameters.
#
# Note, where an extra config section creates additional pins, the
# section defining the pins must be listed in the config file before
# any sections using those pins.


# Z height probe. One may define this section to enable Z height
# probing hardware. When this section is enabled, PROBE and
# QUERY_PROBE extended g-code commands become available. The probe
# section also creates a virtual "probe:z_virtual_endstop" pin. One
# may set the stepper_z endstop_pin to this virtual pin on cartesian
# style printers that use the probe in place of a z endstop. If using
# "probe:z_virtual_endstop" then do not define a position_endstop in
# the stepper_z config section.
#[probe]
#pin: ar15
#   Probe detection pin. This parameter must be provided.
#x_offset: 0.0
#   The distance (in mm) between the probe and the nozzle along the
#   x-axis. The default is 0.
#y_offset: 0.0
#   The distance (in mm) between the probe and the nozzle along the
#   y-axis. The default is 0.
#z_offset:
#   The distance (in mm) between the bed and the nozzle when the probe
#   triggers. This parameter must be provided.
#speed: 5.0
#   Speed (in mm/s) of the Z axis when probing. The default is 5mm/s.
#samples: 1
#   The number of times to probe each point. The probed z-values will
#   be averaged. The default is to probe 1 time.
#sample_retract_dist: 2.0
#   The distance (in mm) to lift the toolhead between each sample (if
#   sampling more than once). The default is 2mm.
#samples_result: average
#   The calculation method when sampling more than once - either
#   "median" or "average". The default is average.
#activate_gcode:
#   A list of G-Code commands to execute prior to each probe attempt.
#   See docs/Command_Templates.md for G-Code format. This may be
#   useful if the probe needs to be activated in some way. Do not
#   issue any commands here that move the toolhead (eg, G1). The
#   default is to not run any special G-Code commands on activation.
#deactivate_gcode:
#   A list of G-Code commands to execute after each probe attempt
#   completes. See docs/Command_Templates.md for G-Code format. Do not
#   issue any commands here that move the toolhead. The default is to
#   not run any special G-Code commands on deactivation.


# BLTouch probe. One may define this section (instead of a probe
# section) to enable a BLTouch probe. (Note! This bltouch module may
# not work correctly with some BLTouch "clones"!) A virtual
# "probe:z_virtual_endstop" pin is also created (see the "probe"
# section above for the details).
#[bltouch]
#sensor_pin:
#   Pin connected to the BLTouch sensor pin. This parameter must be
#   provided.
#control_pin:
#   Pin connected to the BLTouch control pin. This parameter must be
#   provided.
#pin_move_time: 0.675
#   The amount of time (in seconds) to wait for the BLTouch pin to
#   move up or down. The default is 0.675 seconds.
#pin_up_reports_not_triggered: True
#   Set if the BLTouch consistently reports the probe in a "not
#   triggered" state after a successful "pin_up" command. This should
#   be True for a genuine BLTouch; some BLTouch clones may require
#   False. The default is True.
#pin_up_touch_mode_reports_triggered: True
#   Set if the BLTouch consistently reports a "triggered" state after
#   the commands "pin_up" followed by "touch_mode". This should be
#   True for a genuine BLTouch v2 and earlier; the BLTouch v3 and some
#   BLTouch clones require False. The default is True.
#x_offset:
#y_offset:
#z_offset:
#speed:
#samples:
#sample_retract_dist:
#samples_result:
#   See the "probe" section for information on these parameters.


# Bed tilt compensation. One may define a [bed_tilt] config section to
# enable move transformations that account for a tilted bed.
#[bed_tilt]
#x_adjust: 0
#   The amount to add to each move's Z height for each mm on the X
#   axis. The default is 0.
#y_adjust: 0
#   The amount to add to each move's Z height for each mm on the Y
#   axis. The default is 0.
#z_adjust: 0
#   The amount to add to the Z height when the nozzle is nominally at
#   0,0. The default is 0.
# The remaining parameters control a BED_TILT_CALIBRATE extended
# g-code command that may be used to calibrate appropriate x and y
# adjustment parameters.
#points:
#   A list of X,Y coordinates (one per line; subsequent lines
#   indented) that should be probed during a BED_TILT_CALIBRATE
#   command. Specify coordinates of the nozzle and be sure the probe
#   is above the bed at the given nozzle coordinates. The default is
#   to not enable the command.
#speed: 50
#   The speed (in mm/s) of non-probing moves during the calibration.
#   The default is 50.
#horizontal_move_z: 5
#   The height (in mm) that the head should be commanded to move to
#   just prior to starting a probe operation. The default is 5.


# Mesh Bed Leveling. One may define a [bed_mesh] config section
# to enable move transformations that offset the z axis based
# on a mesh generated from probed points. Note that bed_mesh
# and bed_tilt are incompatible, both cannot be defined.  When
# using a probe to home the z-axis, it is recommended to define
# a [homing_override] section in printer.cfg to home toward the
# center of the print area.
#
#  Visual Examples:
#   rectangular bed, probe_count = 3,3:
#               x---x---x (max_point)
#               |
#               x---x---x
#                       |
#   (min_point) x---x---x
#
#   round bed, round_probe_count = 5, bed_radius = r:
#                  x (0,r) end
#                /
#              x---x---x
#                        \
#   (-r,0) x---x---x---x---x (r,0)
#            \
#              x---x---x
#                    /
#                  x  (0,-r) start
#
#[bed_mesh]
#speed: 50
#   The speed (in mm/s) of non-probing moves during the
#   calibration. The default is 50.
#horizontal_move_z: 5
#   The height (in mm) that the head should be commanded to move to
#   just prior to starting a probe operation. The default is 5.
#bed_radius:
#   Defines the radius to probe for round beds.  Note that the radius
#   is relative to the nozzle's origin, if using a probe be sure to
#   account for its offset.  This parameter must be provided for round
#   beds and omitted for rectangular beds.
#min_point:
#   Defines the minimum x,y position to probe when for rectangular
#   beds. Note that this refers to the nozzle position, take care that
#   you do not define a point that will move the probe off of the bed.
#   This parameter must be provided for rectangular beds.
#max_point:
#   Defines the maximum x,y position to probe when for rectangular
#   beds. Follow the same precautions as listed in min_point. Also note
#   that this does not necessarily define the last point probed, only
#   the maximum coordinate. This parameter must be provided.
#probe_count: 3,3
#   For rectangular beds, this is a comma separate pair of integer
#   values (X,Y) defining the number of points to probe along each axis.
#   A single value is also valid, in which case that value will be applied
#   to both axes.  Default is 3,3.
#round_probe_count: 5
#   For round beds, this is integer value defines the maximum number of
#   points to probe along each axis. This value must be an odd number.
#   Default is 5.
#fade_start: 1.0
#   The gcode z position in which to start phasing out z-adjustment
#   when fade is enabled.  Default is 1.0.
#fade_end: 0.0
#   The gcode z position in which phasing out completes.  When set
#   to a value below fade_start, fade is disabled. It should be
#   noted that fade may add unwanted scaling along the z-axis of a
#   print.  If a user wishes to enable fade, a value of 10.0 is
#   recommended. Default is 0.0, which disables fade.
#fade_target:
#   The z position in which fade should converge. When this value is set
#   to a non-zero value it must be within the range of z-values in the mesh.
#   Users that wish to converge to the z homing position should set this to 0.
#   Default is the average z value of the mesh.
#split_delta_z: .025
#   The amount of Z difference (in mm) along a move that will
#   trigger a split. Default is .025.
#move_check_distance: 5.0
#   The distance (in mm) along a move to check for split_delta_z.
#   This is also the minimum length that a move can be split. Default
#   is 5.0.
#mesh_pps: 2,2
#   A comma separated pair of integers (X,Y) defining the number of
#   points per segment to interpolate in the mesh along each axis. A
#   "segment" can be defined as the space between each probed
#   point. The user may enter a single value which will be applied
#   to both axes.  Default is 2,2.
#algorithm: lagrange
#   The interpolation algorithm to use. May be either "lagrange"
#   or "bicubic". This option will not affect 3x3 grids, which
#   are forced to use lagrange sampling.  Default is lagrange.
#bicubic_tension: .2
#   When using the bicubic algorithm the tension parameter above
#   may be applied to change the amount of slope interpolated.
#   Larger numbers will increase the amount of slope, which
#   results in more curvature in the mesh. Default is .2.
#relative_reference_index:
#   A point index in the mesh to reference all z values to. Enabling
#   this parameter produces a mesh relative to the probed z position
#   at the provided index.


# Tool to help adjust bed leveling screws. One may define a
# [bed_screws] config section to enable a BED_SCREWS_ADJUST g-code
# command.
#[bed_screws]
#screw1: 100,100
#   The X,Y coordinate of the first bed leveling screw. This is a
#   position to command the nozzle to that is directly above the bed
#   screw (or as close as possible while still being above the bed).
#   This parameter must be provided.
#screw1_name: front screw
#   An arbitrary name for the given screw. This name is displayed when
#   the helper script runs. The default is to use a name based upon
#   the screw XY location.
#screw1_fine_adjust:
#   An X,Y coordinate to command the nozzle to so that one can fine
#   tune the bed leveling screw. The default is to not perform fine
#   adjustments on the bed screw.
#screw2:
#screw2_name:
#screw2_fine_adjust:
#...
#   Additional bed leveling screws. At least three screws must be
#   defined.
#horizontal_move_z: 5
#   The height (in mm) that the head should be commanded to move to
#   when moving from one screw location to the next. The default is 5.
#probe_height: 0
#   The height of the probe (in mm) after adjusting for the thermal
#   expansion of bed and nozzle. The default is zero.
#speed: 50
#   The speed (in mm/s) of non-probing moves during the calibration.
#   The default is 50.
#probe_speed: 5
#   The speed (in mm/s) when moving from a horizontal_move_z position
#   to a probe_height position. The default is 5.

# Tool to help adjust bed screws tilt using Z probe. One may define a
# [screws_tilt_adjust] config section to enable a SCREWS_TILT_CALCULATE
# g-code command.
#[screws_tilt_adjust]
#screw1: 100,100
#   The X,Y coordinate of the first bed leveling screw. This is a
#   position to command the nozzle to that is directly above the bed
#   screw (or as close as possible while still being above the bed).
#   This is the base screw used in calculations.
#   This parameter must be provided.
#screw1_name: front screw
#   An arbitrary name for the given screw. This name is displayed when
#   the helper script runs. The default is to use a name based upon
#   the screw XY location.
#screw2:
#screw2_name:
#...
#   Additional bed leveling screws. At least two screws must be
#   defined.
#speed: 50
#   The speed (in mm/s) of non-probing moves during the calibration.
#   The default is 50.
#horizontal_move_z: 5
#   The height (in mm) that the head should be commanded to move to
#   just prior to starting a probe operation. The default is 5.
#screw_thread: CW-M3
#   The type of screw used for bed level, M3, M4 or M5 and the
#   direction of the knob used to level the bed, clockwise decrease
#   counter-clockwise decrease.
#   Accepted values: CW-M3, CCW-M3, CW-M4, CCW-M4, CW-M5, CCW-M5.
#   Default value is CW-M3, most printers use an M3 screw and
#   turning the knob clockwise decrease distance.

# Multiple Z stepper tilt adjustment. This feature enables independent
# adjustment of multiple z steppers (see stepper_z1 section below) to
# adjust for tilt. If this section is present then a Z_TILT_ADJUST
# extended G-Code command becomes available.
#[z_tilt]
#z_positions:
#   A list of X,Y coordinates (one per line; subsequent lines
#   indented) describing the location of each bed "pivot point". The
#   "pivot point" is the point where the bed attaches to the given Z
#   stepper. It is described using nozzle coordinates (the XY position
#   of the nozzle if it could move directly above the point). The
#   first entry corresponds to stepper_z, the second to stepper_z1,
#   the third to stepper_z2, etc. This parameter must be provided.
#points:
#   A list of X,Y coordinates (one per line; subsequent lines
#   indented) that should be probed during a Z_TILT_ADJUST command.
#   Specify coordinates of the nozzle and be sure the probe is above
#   the bed at the given nozzle coordinates. This parameter must be
#   provided.
#speed: 50
#   The speed (in mm/s) of non-probing moves during the calibration.
#   The default is 50.
#horizontal_move_z: 5
#   The height (in mm) that the head should be commanded to move to
#   just prior to starting a probe operation. The default is 5.
#retries: 0
#   Number of times to retry if the probed points aren't within tolerance
#retry_tolerance: 0
# if retries are enabled then retry if largest and smallest probed points
# differ more than retry_tolerance.
# Note the smallest unit of change here would be a single step. However if you
# are probing more points than steppers then you will likely have a fixed
# minimum value for the range of probed points which you can learn by observing
# command output.


# Moving gantry leveling using 4 independently controlled Z motors.
# Corrects hyperbolic parabola effects (potato chip) on moving gantry
# which is more flexible.
# WARNING: Using this on a moving bed may lead to undesirable results.
# If this section is present then a QUAD_GANTRY_LEVEL extended G-Code
# command becomes available. This routine assumes the following Z motor
# configuration:
# ----------------
# |Z1          Z2|
# |  ---------   |
# |  |       |   |
# |  |       |   |
# |  x--------   |
# |Z           Z3|
# ----------------
# Where x is the (0,0) point on the bed
#[quad_gantry_level]
#gantry_corners:
#   A newline separated list of X,Y coordinates describing the
#   two opposing corners of the gantry. The first entry corresponds to
#   Z, the second to Z2.
#   This parameter must be provided.
#points:
#   A newline separated list of four X,Y points that should be probed
#   during a QUAD_GANTRY_LEVEL command.
#   Order of the locations is important, and should correspond to Z,Z1
#   Z2, and Z3 location in order.
#   This parameter must be provided.
#   For maximum accuracy, ensure your probe offsets are configured.
#speed: 50
#   The speed (in mm/s) of non-probing moves during the calibration.
#   The default is 50.
#horizontal_move_z: 5
#   The height (in mm) that the head should be commanded to move to
#   just prior to starting a probe operation. The default is 5
#max_adjust: 4
#   Saftey limit if an ajustment greater than this value is requested
#   quad_gantry_level will abort.
#retries: 0
#   number of times to retry if the probed points aren't within tolerance
#retry_tolerance: 0
#   if retries are enabled then retry if largest and smallest probed points
#   differ more than retry_tolerance


# In a multi-extruder printer add an additional extruder section for
# each additional extruder. The additional extruder sections should be
# named "extruder1", "extruder2", "extruder3", and so on. See the
# "extruder" section in example.cfg for a description of available
# parameters.
#[extruder1]
#step_pin: ar36
#dir_pin: ar34
#...
#shared_heater:
#   If this extruder uses the same heater already defined for another
#   extruder then place the name of that extruder here.  For example,
#   should extruder3 and extruder4 share a heater then the extruder3
#   config section should define the heater and the extruder4 section
#   should specify "shared_heater: extruder3". The default is to not
#   reuse an existing heater.
#deactivate_gcode:
#   A list of G-Code commands to execute on a G-Code tool change
#   command (eg, "T1") that deactivates this extruder and activates
#   some other extruder. See docs/Command_Templates.md for G-Code
#   format. It only makes sense to define this section on
#   multi-extruder printers. The default is to not run any special
#   G-Code commands on deactivation.
#activate_gcode:
#   A list of G-Code commands to execute on a G-Code tool change
#   command (eg, "T0") that activates this extruder. See
#   docs/Command_Templates.md for G-Code format. It only makes sense
#   to define this section on multi-extruder printers. The default is
#   to not run any special G-Code commands on activation.


# Support for cartesian printers with dual carriages on a single
# axis. The active carriage is set via the SET_DUAL_CARRIAGE extended
# g-code command. The "SET_DUAL_CARRIAGE CARRIAGE=1" command will
# activate the carriage defined in this section (CARRIAGE=0 will
# return activation to the primary carriage). Dual carriage support is
# typically combined with extra extruders - use the SET_DUAL_CARRIAGE
# command in the activate_gcode / deactivate_gcode section of the
# appropriate extruder. Be sure to also use that mechanism to park the
# carriages during deactivation.
#[dual_carriage]
#axis:
#   The axis this extra carriage is on (either x or y). This parameter
#   must be provided.
#step_pin:
#dir_pin:
#enable_pin:
#step_distance:
#endstop_pin:
#position_endstop:
#position_min:
#position_max:
#   See the example.cfg for the definition of the above parameters.


# Heater and temperature sensor verification. Heater verification is
# automatically enabled for each heater that is configured on the
# printer. Use verify_heater sections to change the default settings.
#[verify_heater heater_config_name]
#max_error: 120
#   The maximum "cumulative temperature error" before raising an
#   error. Smaller values result in stricter checking and larger
#   values allow for more time before an error is reported.
#   Specifically, the temperature is inspected once a second and if it
#   is close to the target temperature then an internal "error
#   counter" is reset; otherwise, if the temperature is below the
#   target range then the counter is increased by the amount the
#   reported temperature differs from that range. Should the counter
#   exceed this "max_error" then an error is raised. The default is
#   120.
#check_gain_time:
#   This controls heater verification during initial heating.  Smaller
#   values result in stricter checking and larger values allow for
#   more time before an error is reported. Specifically, during
#   initial heating, as long as the heater increases in temperature
#   within this time frame (specified in seconds) then the internal
#   "error counter" is reset. The default is 20 seconds for extruders
#   and 60 seconds for heater_bed.
#hysteresis: 5
#   The maximum temperature difference (in Celsius) to a target
#   temperature that is considered in range of the target. This
#   controls the max_error range check. It is rare to customize this
#   value. The default is 5.
#heating_gain: 2
#   The minimum temperature (in Celsius) that the heater must increase
#   by during the check_gain_time check. It is rare to customize this
#   value. The default is 2.


# Idle timeout. An idle timeout is automatically enabled - add an
# explicit idle_timeout config section to change the default settings.
#[idle_timeout]
#gcode:
#   A list of G-Code commands to execute on an idle timeout. See
#   docs/Command_Templates.md for G-Code format. The default is to run
#   "TURN_OFF_HEATERS" and "M84".
#timeout: 600
#   Idle time (in seconds) to wait before running the above G-Code
#   commands. The default is 600 seconds.


# Multi-stepper axes. On a cartesian style printer, the stepper
# controlling a given axis may have additional config blocks defining
# steppers that should be stepped in concert with the primary
# stepper. One may define any number of sections with a numeric suffix
# starting at 1 (for example, "stepper_z1", "stepper_z2", etc.).
#[stepper_z1]
#step_pin: ar36
#dir_pin: ar34
#enable_pin: !ar30
#step_distance: .005
#   See the example.cfg for the definition of the above parameters.
#endstop_pin: ^ar19
#   If an endstop_pin is defined for the additional stepper then the
#   stepper will home until the endstop is triggered. Otherwise, the
#   stepper will home until the endstop on the primary stepper for the
#   axis is triggered.


# Stepper phase adjusted endstops. To use this feature, define a
# config section with an "endstop_phase" prefix followed by the name
# of the corresponding stepper config section (for example,
# "[endstop_phase stepper_z]"). This feature can improve the accuracy
# of endstop switches. Add a bare "[endstop_phase]" declaration to
# enable the ENDSTOP_PHASE_CALIBRATE command.
#[endstop_phase stepper_z]
#phases:
#   This specifies the number of phases of the given stepper motor
#   driver (which is the number of micro-steps multiplied by four).
#   This setting is automatically determined if one uses TMC2130,
#   TMC2208, TMC2224 or TMC2660 drivers with run-time configuration.
#   Otherwise, this parameter must be provided.
#endstop_accuracy: 0.200
#   Sets the expected accuracy (in mm) of the endstop. This represents
#   the maximum error distance the endstop may trigger (eg, if an
#   endstop may occasionally trigger 100um early or up to 100um late
#   then set this to 0.200 for 200um). The default is
#   phases*step_distance.
#endstop_phase:
#   This specifies the phase of the stepper motor driver to expect
#   when hitting the endstop. Only set this value if one is sure the
#   stepper motor driver is reset every time the mcu is reset. If this
#   is not set, then the stepper phase will be detected on the first
#   home and that phase will be used on all subsequent homes.
#endstop_align_zero: False
#   If true then the position_endstop of the axis will effectively be
#   modified so that the zero position for the axis occurs at a full
#   step on the stepper motor. (If used on the Z axis and the print
#   layer height is a multiple of a full step distance then every
#   layer will occur on a full step.) The default is False.


# Heater cooling fans (one may define any number of sections with a
# "heater_fan" prefix). A "heater fan" is a fan that will be enabled
# whenever its associated heater is active. By default, a heater_fan
# has a shutdown_speed equal to max_power.
#[heater_fan my_nozzle_fan]
#pin:
#max_power:
#shutdown_speed:
#cycle_time:
#hardware_pwm:
#kick_start_time:
#   See the "fan" section in example.cfg for a description of the
#   above parameters.
#heater: extruder
#   Name of the config section defining the heater that this fan is
#   associated with. If a comma separated list of heater names is
#   provided here, then the fan will be enabled when any of the given
#   heaters are enabled. The default is "extruder".
#heater_temp: 50.0
#   A temperature (in Celsius) that the heater must drop below before
#   the fan is disabled. The default is 50 Celsius.
#fan_speed: 1.0
#   The fan speed (expressed as a value from 0.0 to 1.0) that the fan
#   will be set to when its associated heater is enabled. The default
#   is 1.0


# Controller cooling fan (one may define any number of sections with a
# "controller_fan" prefix). A "controller fan" is a fan that will be
# enabled whenever its associated heater or any configured stepper
# driver is active. The fan will stop, whenever an idle_timeout is
# reached to ensure no overheating will occur after deactivating a
# watched component.
#[controller_fan my_controller_fan]
#pin:
#max_power:
#shutdown_speed:
#cycle_time:
#hardware_pwm:
#kick_start_time:
#   See the "fan" section in example.cfg for a description of the
#   above parameters.
#idle_timeout:
#   The ammount of time (in seconds) after a stepper driver or heater
#   was active and the fan should be kept running. The default
#   is 30 seconds.
#idle_speed:
#   The fan speed (expressed as a value from 0.0 to 1.0) that the fan
#   will be set to when a heater or stepper driver was active and before
#   the idle_timeout is reached. This must be greater or equal
#   max_power. The default is max_power
#heater:
#   Name of the config section defining the heater that this fan is
#   associated with. If a comma separated list of heater names is
#   provided here, then the fan will be enabled when any of the given
#   heaters are enabled. The default is "extruder".


# Temperature-triggered cooling fans (one may define any number of
# sections with a "temperature_fan" prefix). A "temperature fan" is a
# fan that will be enabled whenever its associated sensor is above a
# set temperature. By default, a temperature_fan has a shutdown_speed
# equal to max_power.
#[temperature_fan my_temp_fan]
#pin:
#max_power:
#shutdown_speed:
#cycle_time:
#hardware_pwm:
#kick_start_time:
#   See the "fan" section in example.cfg for a description of the
#   above parameters.
#sensor_type: EPCOS 100K B57560G104F
#sensor_pin: analog13
#   See the "heater" section for details about the sensor_type and
#   sensor_pin parameters.
#min_temp: 0
#max_temp: 100
#   The maximum range of valid temperatures (in Celsius) that the
#   sensor must remain within. This controls a safety feature
#   implemented in the micro-controller code - should the measured
#   temperature ever fall outside this range then the micro-controller
#   will go into a shutdown state. Set this range just wide enough so
#   that reasonable temperatures do not result in an error. These
#   parameters must be provided.
#target_temp: 40.0
#   A temperature (in Celsius) that will be the target temperature.
#   The default is 40 degrees.
#max_speed: 1.0
#   The fan speed (expressed as a value from 0.0 to 1.0) that the fan
#   will be set to when the sensor temperature exceeds the set value.
#   The default is 1.0.
#min_speed: 0.3
#   The minimum fan speed (expressed as a value from 0.0 to 1.0) that
#   the fan will be set to for PID temperature fans.
#   The default is 0.3.
#control: watermark
#   Control algorithm (either watermark or pid). This parameter must
#   be provided.
#pid_Kp: 40
#   Kp is the "proportional" constant for the pid. This parameter must
#   be provided for PID temperature fans.
#pid_Ki: 0.2
#   Ki is the "integral" constant for the pid. This parameter must be
#   provided for PID temperature fans.
#pid_Kd: 0.1
#   Kd is the "derivative" constant for the pid. This parameter must
#   be provided for PID temperature fans.
#pid_deriv_time: 2.0
#   A time value (in seconds) over which the derivative in the pid
#   will be smoothed to reduce the impact of measurement noise. The
#   default is 2 seconds.
#pid_integral_max:
#   The maximum "windup" the integral term may accumulate. The default
#   is to use the same value as max_power.
#gcode_id:
#   If set, the temperature will be reported in M105 queries using the
#   given id. The default is to not report the temperature via M105.


# Additional micro-controllers (one may define any number of sections
# with an "mcu" prefix). Additional micro-controllers introduce
# additional pins that may be configured as heaters, steppers, fans,
# etc.. For example, if an "[mcu extra_mcu]" section is introduced,
# then pins such as "extra_mcu:ar9" may then be used elsewhere in the
# config (where "ar9" is a hardware pin name or alias name on the
# given mcu).
#[mcu my_extra_mcu]
# See the "mcu" section in example.cfg for configuration parameters.


# Servos (one may define any number of sections with a "servo"
# prefix). The servos may be controlled using the SET_SERVO g-code
# command. For example: SET_SERVO SERVO=my_servo ANGLE=180
#[servo my_servo]
#pin: ar7
#   PWM output pin controlling the servo. This parameter must be
#   provided.
#maximum_servo_angle: 180
#   The maximum angle (in degrees) that this servo can be set to. The
#   default is 180 degrees.
#minimum_pulse_width: 0.001
#   The minimum pulse width time (in seconds). This should correspond
#   with an angle of 0 degrees. The default is 0.001 seconds.
#maximum_pulse_width: 0.002
#   The maximum pulse width time (in seconds). This should correspond
#   with an angle of maximum_servo_angle. The default is 0.002
#   seconds.
#initial_angle: 70
#   Initial angle to set the servo to when the mcu resets.  Must be between
#   0 and maximum_servo_angle  This parameter is optional.  If both
#   initial_angle and initial_pulse_width are set initial_angle will be used.
#initial_pulse_width: 0.0015
#   Initial pulse width time (in seconds) to set the servo to when
#   the mcu resets.  Must be between minimum_pulse_width and maximum_pulse_width.
#   This parameter is optional.  If both initial_angle and initial_pulse_width
#   are set initial_angle will be used
#enable: True
#   Enable or disable servo. It can be enabled or disabled later using
#   SET_SERVO SERVO=my_servo ENABLE=<0|1> g-command. The default is True (=enabled)

# Statically configured digital output pins (one may define any number
# of sections with a "static_digital_output" prefix). Pins configured
# here will be setup as a GPIO output during MCU configuration. They
# can not be changed at run-time.
#[static_digital_output my_output_pins]
#pins:
#   A comma separated list of pins to be set as GPIO output pins. The
#   pin will be set to a high level unless the pin name is prefaced
#   with "!". This parameter must be provided.


# Manual steppers (one may define any number of sections with a
# "manual_stepper" prefix). These are steppers that are controlled by
# the MANUAL_STEPPER g-code command. For example: "MANUAL_STEPPER
# STEPPER=my_stepper MOVE=10 SPEED=5". See the docs/G-Codes.md file
# for a description of the MANUAL_STEPPER command. The steppers are
# not connected to the normal printer kinematics.
#[manual_stepper my_stepper]
#step_pin:
#dir_pin:
#enable_pin:
#step_distance:
#   See the "[stepper_x]" section in example.cfg for a description of
#   these parameters.
#velocity:
#   Set the default velocity (in mm/s) for the stepper. This value
#   will be used if a MANUAL_STEPPER command does not specify a SPEED
#   parameter. The default is 5mm/s.
#accel:
#   Set the default acceleration (in mm/s^2) for the stepper. An
#   acceleration of zero will result in no acceleration. This value
#   will be used if a MANUAL_STEPPER command does not specify an ACCEL
#   parameter. The default is zero.
#endstop_pin:
#   Endstop switch detection pin. If specified, then one may perform
#   "homing moves" by adding a STOP_ON_ENDSTOP parameter to
#   MANUAL_STEPPER movement commands.


# Run-time configurable output pins (one may define any number of
# sections with an "output_pin" prefix). Pins configured here will be
# setup as output pins and one may modify them at run-time using
# "SET_PIN PIN=my_pin VALUE=.1" type extended g-code commands.
#[output_pin my_pin]
#pin:
#   The pin to configure as an output. This parameter must be
#   provided.
#pwm: False
#   Set if the output pin should be capable of pulse-width-modulation.
#   If this is true, the value fields should be between 0 and 1; if it
#   is false the value fields should be either 0 or 1. The default is
#   False.
#static_value:
#   If this is set, then the pin is assigned to this value at startup
#   and the pin can not be changed during runtime. A static pin uses
#   slightly less ram in the micro-controller. The default is to use
#   runtime configuration of pins.
#value:
#   The value to initially set the pin to during MCU configuration.
#   The default is 0 (for low voltage).
#shutdown_value:
#   The value to set the pin to on an MCU shutdown event. The default
#   is 0 (for low voltage).
#cycle_time: 0.100
#   The amount of time (in seconds) per PWM cycle. It is recommended
#   this be 10 milliseconds or greater when using software based
#   PWM. The default is 0.100 seconds for pwm pins.
#hardware_pwm: False
#   Enable this to use hardware PWM instead of software PWM. When
#   using hardware PWM the actual cycle time is constrained by the
#   implementation and may be significantly different than the
#   requested cycle_time. The default is False.
#scale:
#   This parameter can be used to alter how the 'value' and
#   'shutdown_value' parameters are interpreted for pwm pins. If
#   provided, then the 'value' parameter should be between 0.0 and
#   'scale'. This may be useful when configuring a PWM pin that
#   controls a stepper voltage reference. The 'scale' can be set to
#   the equivalent stepper amperage if the PWM were fully enabled, and
#   then the 'value' parameter can be specified using the desired
#   amperage for the stepper. The default is to not scale the 'value'
#   parameter.


# Multiple pin outputs (one may define any number of sections with a
# "multi_pin" prefix). A multi_pin output creates an internal pin
# alias that can modify multiple output pins each time the alias pin
# is set. For example, one could define a "[multi_pin my_fan]" object
# containing two pins and then set "pin=multi_pin:my_fan" in the
# "[fan]" section - on each fan change both output pins would be
# updated. These aliases may not be used with stepper motor pins.
#[multi_pin my_multi_pin]
#pins:
#   A comma separated list of pins associated with this alias. This
#   parameter must be provided.


# SAMD SERCOM configuration to specify which pins to use on a given SERCOM.
# One may define one section with the "samd_sercom" prefix per
# SERCOM available. Each SERCOM must be configured prior to using it as
# SPI or I2C peripheral. Place this config section above any other section
# that makes use of SPI or I2C buses.
#[samd_sercom sercom0]
#tx_pin:
#   MOSI pin for SPI communication, or SDA (data) pin for I2C
#   communication. The pin must have a valid pinmux configuration
#   for the given SERCOM peripheral. This parameter must be provided.
#rx_pin:
#   MISO pin for SPI communication. This pin is not used for I2C
#   communication (I2C uses tx_pin for both sending and receiving).
#   The pin must have a valid pinmux configuration for the given
#   SERCOM peripheral. This parameter is optional.
#clk_pin:
#   CLK pin for SPI communication, or SCL (clock) pin for I2C
#   communication. The pin must have a valid pinmux configuration
#   for the given SERCOM peripheral. This parameter must be provided.


# Statically configured AD5206 digipots connected via SPI bus (one may
# define any number of sections with an "ad5206" prefix).
#[ad5206 my_digipot]
#enable_pin:
#   The pin corresponding to the AD5206 chip select line. This pin
#   will be set to low at the start of SPI messages and raised to high
#   after the message completes. This parameter must be provided.
#spi_bus:
#spi_speed:
#spi_software_sclk_pin:
#spi_software_mosi_pin:
#spi_software_miso_pin:
#   These optional parameters allow one to customize the SPI settings
#   used to communicate with the chip.
#channel_1:
#channel_2:
#channel_3:
#channel_4:
#channel_5:
#channel_6:
#   The value to statically set the given AD5206 channel to. This is
#   typically set to a number between 0.0 and 1.0 with 1.0 being the
#   highest resistance and 0.0 being the lowest resistance. However,
#   the range may be changed with the 'scale' parameter (see below).
#   If a channel is not specified then it is left unconfigured.
#scale:
#   This parameter can be used to alter how the 'channel_x' parameters
#   are interpreted. If provided, then the 'channel_x' parameters
#   should be between 0.0 and 'scale'. This may be useful when the
#   AD5206 is used to set stepper voltage references. The 'scale' can
#   be set to the equivalent stepper amperage if the AD5206 were at
#   its highest resistance, and then the 'channel_x' parameters can be
#   specified using the desired amperage value for the stepper. The
#   default is to not scale the 'channel_x' parameters.


# Statically configured MCP4451 digipot connected via I2C bus (one may
# define any number of sections with an "mcp4451" prefix).
#[mcp4451 my_digipot]
#i2c_mcu: mcu
#   The name of the micro-controller that the MCP4451 chip is
#   connected to. The default is "mcu".
#i2c_address:
#   The i2c address that the chip is using on the i2c bus. This
#   parameter must be provided.
#wiper_0:
#wiper_1:
#wiper_2:
#wiper_3:
#   The value to statically set the given MCP4451 "wiper" to. This is
#   typically set to a number between 0.0 and 1.0 with 1.0 being the
#   highest resistance and 0.0 being the lowest resistance. However,
#   the range may be changed with the 'scale' parameter (see
#   below). If a wiper is not specified then it is left unconfigured.
#scale:
#   This parameter can be used to alter how the 'wiper_x' parameters
#   are interpreted. If provided, then the 'wiper_x' parameters should
#   be between 0.0 and 'scale'. This may be useful when the MCP4451 is
#   used to set stepper voltage references. The 'scale' can be set to
#   the equivalent stepper amperage if the MCP4451 were at its highest
#   resistance, and then the 'wiper_x' parameters can be specified
#   using the desired amperage value for the stepper. The default is
#   to not scale the 'wiper_x' parameters.


# Statically configured MCP4728 digital-to-analog converter connected
# via I2C bus (one may define any number of sections with an "mcp4728"
# prefix).
#[mcp4728 my_dac]
#i2c_mcu: mcu
#   The name of the micro-controller that the MCP4451 chip is
#   connected to. The default is "mcu".
#i2c_address:
#   The i2c address that the chip is using on the i2c bus. The default
#   is zero.
#channel_a:
#channel_b:
#channel_c:
#channel_d:
#   The value to statically set the given MCP4728 channel to. This is
#   typically set to a number between 0.0 and 1.0 with 1.0 being the
#   highest voltage and 0.0 being the lowest voltage. However, the
#   range may be changed with the 'scale' parameter (see below). If a
#   channel is not specified then it is left unconfigured.
#scale:
#   This parameter can be used to alter how the 'channel_x' parameters
#   are interpreted. If provided, then the 'channel_x' parameters
#   should be between 0.0 and 'scale'. This may be useful when the
#   MCP4728 is used to set stepper voltage references. The 'scale' can
#   be set to the equivalent stepper amperage if the MCP4728 were at
#   its highest voltage, and then the 'channel_x' parameters can be
#   specified using the desired amperage value for the stepper. The
#   default is to not scale the 'channel_x' parameters.


# Statically configured MCP4018 digipot connected via two gpio "bit
# banging" pins (one may define any number of sections with an
# "mcp4018" prefix).
#[mcp4018 my_digipot]
#scl_pin:
#   The SCL "clock" pin. This parameter must be provided.
#sda_pin:
#   The SDA "data" pin. This parameter must be provided.
#wiper:
#   The value to statically set the given MCP4018 "wiper" to. This is
#   typically set to a number between 0.0 and 1.0 with 1.0 being the
#   highest resistance and 0.0 being the lowest resistance. However,
#   the range may be changed with the 'scale' parameter (see
#   below). This parameter must be provided.
#scale:
#   This parameter can be used to alter how the 'wiper' parameter is
#   interpreted. If provided, then the 'wiper' parameter should be
#   between 0.0 and 'scale'. This may be useful when the MCP4018 is
#   used to set stepper voltage references. The 'scale' can be set to
#   the equivalent stepper amperage if the MCP4018 is at its highest
#   resistance, and then the 'wiper' parameter can be specified using
#   the desired amperage value for the stepper. The default is to not
#   scale the 'wiper' parameter.


# Configure an SX1509 I2C to GPIO expander. Due to the delay incurred
# by I2C communication you should NOT use SX1509 pins as stepper enable,
# step or dir pins or any other pin that requires fast bit-banging. They
# are best used as static or gcode controlled digital outputs or hardware-pwm
# pins for e.g. fans. One may define any number of sections with an "sx1509"
# prefix. Each expander provides a set of 16 pins (sx1509_my_sx1509:PIN_0 to
# sx1509_my_sx1509:PIN_15) which can be used in the printer configuration.
#[sx1509 my_sx1509]
#i2c_mcu: mcu
#   The name of the micro-controller that the SX1509 chip is connected
#   to. The default is "mcu".
#i2c_address:
#   I2C address used by this expander. Depending on the hardware jumpers
#   this is one out of the following addresses: 62 63 112 113. This
#   parameter must be provided.
#i2c_bus:
#   If the I2C implementation of your microcontroller supports
#   multiple I2C busses, you may specify the bus name here. The
#   default is to use the default micro-controller i2c bus.


# Configure a TMC2130 stepper motor driver via SPI bus. To use this
# feature, define a config section with a "tmc2130" prefix followed by
# the name of the corresponding stepper config section (for example,
# "[tmc2130 stepper_x]").
#[tmc2130 stepper_x]
#cs_pin:
#   The pin corresponding to the TMC2130 chip select line. This pin
#   will be set to low at the start of SPI messages and raised to high
#   after the message completes. This parameter must be provided.
#spi_bus:
#spi_speed:
#spi_software_sclk_pin:
#spi_software_mosi_pin:
#spi_software_miso_pin:
#   These optional parameters allow one to customize the SPI settings
#   used to communicate with the chip.
#microsteps:
#   The number of microsteps to configure the driver to use. Valid
#   values are 1, 2, 4, 8, 16, 32, 64, 128, 256. This parameter must
#   be provided.
#interpolate: True
#   If true, enable step interpolation (the driver will internally
#   step at a rate of 256 micro-steps). The default is True.
#run_current:
#   The amount of current (in amps) to configure the driver to use
#   during stepper movement. This parameter must be provided.
#hold_current:
#   The amount of current (in amps) to configure the driver to use
#   when the stepper is not moving. The default is to use the same
#   value as run_current.
#sense_resistor: 0.110
#   The resistance (in ohms) of the motor sense resistor. The default
#   is 0.110 ohms.
#stealthchop_threshold: 0
#   The velocity (in mm/s) to set the "stealthChop" threshold to. When
#   set, "stealthChop" mode will be enabled if the stepper motor
#   velocity is below this value. The default is 0, which disables
#   "stealthChop" mode.
#driver_IHOLDDELAY: 8
#driver_TPOWERDOWN: 0
#driver_TBL: 1
#driver_TOFF: 4
#driver_HEND: 7
#driver_HSTRT: 0
#driver_PWM_AUTOSCALE: True
#driver_PWM_FREQ: 1
#driver_PWM_GRAD: 4
#driver_PWM_AMPL: 128
#driver_SGT: 0
#   Set the given register during the configuration of the TMC2130
#   chip. This may be used to set custom motor parameters. The
#   defaults for each parameter are next to the parameter name in the
#   above list.
#diag1_pin:
#   The micro-controller pin attached to the DIAG1 line of the TMC2130
#   chip. Setting this creates a "tmc2130_stepper_x:virtual_endstop"
#   virtual pin which may be used as the stepper's endstop_pin. Doing
#   this enables "sensorless homing". (Be sure to also set driver_SGT
#   to an appropriate sensitivity value.) The default is to not enable
#   sensorless homing. See docs/Sensorless_Homing.md for details on how
#   to configure this.


# Configure a TMC2208 (or TMC2224) stepper motor driver via single
# wire UART. To use this feature, define a config section with a
# "tmc2208" prefix followed by the name of the corresponding stepper
# config section (for example, "[tmc2208 stepper_x]").
#[tmc2208 stepper_x]
#uart_pin:
#   The pin connected to the TMC2208 PDN_UART line. This parameter
#   must be provided.
#tx_pin:
#   If using separate receive and transmit lines to communicate with
#   the driver then set uart_pin to the receive pin and tx_pin to the
#   transmit pin. The default is to use uart_pin for both reading and
#   writing.
#select_pins:
#   A comma separated list of pins to set prior to accessing the
#   tmc2208 UART. This may be useful for configuring an analog mux for
#   UART communication. The default is to not configure any pins.
#microsteps:
#   The number of microsteps to configure the driver to use. Valid
#   values are 1, 2, 4, 8, 16, 32, 64, 128, 256. This parameter must
#   be provided.
#interpolate: True
#   If true, enable step interpolation (the driver will internally
#   step at a rate of 256 micro-steps). The default is True.
#run_current:
#   The amount of current (in amps) to configure the driver to use
#   during stepper movement. This parameter must be provided.
#hold_current:
#   The amount of current (in amps) to configure the driver to use
#   when the stepper is not moving. The default is to use the same
#   value as run_current.
#sense_resistor: 0.110
#   The resistance (in ohms) of the motor sense resistor. The default
#   is 0.110 ohms.
#stealthchop_threshold: 0
#   The velocity (in mm/s) to set the "stealthChop" threshold to. When
#   set, "stealthChop" mode will be enabled if the stepper motor
#   velocity is below this value. The default is 0, which disables
#   "stealthChop" mode.
#driver_IHOLDDELAY: 8
#driver_TPOWERDOWN: 20
#driver_TBL: 2
#driver_TOFF: 3
#driver_HEND: 0
#driver_HSTRT: 5
#driver_PWM_AUTOGRAD: True
#driver_PWM_AUTOSCALE: True
#driver_PWM_LIM: 12
#driver_PWM_REG: 8
#driver_PWM_FREQ: 1
#driver_PWM_GRAD: 14
#driver_PWM_OFS: 36
#   Set the given register during the configuration of the TMC2208
#   chip. This may be used to set custom motor parameters. The
#   defaults for each parameter are next to the parameter name in the
#   above list.


# Configure a TMC2660 stepper motor driver via SPI bus. To use this
# feature, define a config section with a tmc2660 prefix followed by
# the name of the corresponding stepper config section (for example,
# "[tmc2660 stepper_x]").
#[tmc2660 stepper_x]
#cs_pin:
#   The pin corresponding to the TMC2660 chip select line. This pin
#   will be set to low at the start of SPI messages and set to high
#   after the message transfer completes. This parameter must be provided.
#spi_bus:
#   Select the SPI bus the TMC2660 stepper driver is connected to.
#   This depends on the physical connections on your board, as well as
#   the SPI implementation of your particular micro-controller. The
#   default is to use the default micro-controller spi bus.
#spi_speed: 4000000
#   SPI bus frequency used to communicate with the TMC2660 stepper
#   driver. The default is 4000000.
#spi_software_sclk_pin:
#spi_software_mosi_pin:
#spi_software_miso_pin:
#   These optional parameters allow one to customize the SPI settings
#   used to communicate with the chip.
#microsteps:
#   The number of microsteps to configure the driver to use. Valid
#   values are 1, 2, 4, 8, 16, 32, 64, 128, 256. This parameter must
#   be provided.
#interpolate: True
#   If true, enable step interpolation (the driver will internally
#   step at a rate of 256 micro-steps). This only works if microsteps
#   is set to 16. The default is True.
#run_current:
#   The amount of current (in ampere) used by the driver during stepper
#   movement. This parameter must be provided.
#sense_resistor:
#   The resistance (in ohms) of the motor sense resistor. This parameter
#   must be provided.
#idle_current_percent: 100
#   The percentage of the run_current the stepper driver will be
#   lowered to when the idle timeout expires (you need to set up the
#   timeout using a [idle_timeout] config section). The current will
#   be raised again once the stepper has to move again. Make sure to
#   set this to a high enough value such that the steppers do not lose
#   their position. There is also small delay until the  current is
#   raised again, so take this into account when commanding fast moves
#   while the stepper is idling. The default is 100 (no reduction).
#driver_DEDGE: 0
#driver_TBL: 2
#driver_RNDTF: 0
#driver_HDEC: 0
#driver_CHM: 0
#driver_HEND: 3
#driver_HSTRT: 3
#driver_TOFF: 4
#driver_SEIMIN: 0
#driver_SEDN: 0
#driver_SEMAX: 0
#driver_SEUP: 0
#driver_SEMIN: 0
#driver_SFILT: 1
#driver_SGT: 0
#driver_SLPH: 0
#driver_SLPL: 0
#driver_DISS2G: 0
#driver_TS2G: 3
#   Set the given parameter during the configuration of the TMC2660
#   chip. This may be used to set custom driver parameters. The
#   defaults for each parameter are next to the parameter name in the
#   list above. See the TMC2660 datasheet about what each parameter
#   does and what the restrictions on parameter combinations are.
#   Be especially aware of the CHOPCONF register, where setting CHM to
#   either 0 or one will lead to layout changes (the first bit of HDEC)
#   is interpreted as the MSB of HSTRT in this case).

# Configure a TMC5160 stepper motor driver via SPI bus. To use this
# feature, define a config section with a "tmc5160" prefix followed by
# the name of the corresponding stepper config section (for example,
# "[tmc5160 stepper_x]").
#[tmc5160 stepper_x]
#cs_pin:
#   The pin corresponding to the TMC5160 chip select line. This pin
#   will be set to low at the start of SPI messages and raised to high
#   after the message completes. This parameter must be provided.
#spi_bus:
#spi_speed:
#spi_software_sclk_pin:
#spi_software_mosi_pin:
#spi_software_miso_pin:
#   These optional parameters allow one to customize the SPI settings
#   used to communicate with the chip.
#microsteps:
#   The number of microsteps to configure the driver to use. Valid
#   values are 1, 2, 4, 8, 16, 32, 64, 128, 256. This parameter must
#   be provided.
#interpolate: True
#   If true, enable step interpolation (the driver will internally
#   step at a rate of 256 micro-steps). The default is True.
#run_current:
#   The amount of current (in amps) to configure the driver to use
#   during stepper movement. This parameter must be provided.
#hold_current:
#   The amount of current (in amps) to configure the driver to use
#   when the stepper is not moving. The default is to use the same
#   value as run_current.
#sense_resistor: 0.075
#   The resistance (in ohms) of the motor sense resistor. The default
#   is 0.075 ohms.
#stealthchop_threshold: 0
#   The velocity (in mm/s) to set the "stealthChop" threshold to. When
#   set, "stealthChop" mode will be enabled if the stepper motor
#   velocity is below this value. The default is 0, which disables
#   "stealthChop" mode. Try to reexperience this with tmc5160.
#   Values can be much higher than other tmcs.
#driver_IHOLDDELAY: 6
#driver_TPOWERDOWN: 10
#driver_TBL: 2
#driver_TOFF: 3
#driver_HEND: 2
#driver_HSTRT: 5
#driver_FD3: 0
#driver_TPFD: 4
#driver_CHM: 0
#driver_VHIGHFS: 0
#driver_VHIGHCHM: 0
#driver_DISS2G: 0
#driver_DISS2VS: 0
#driver_PWM_AUTOSCALE: True
#driver_PWM_AUTOGRAD: True
#driver_PWM_FREQ: 1
#driver_FREEWHEEL: 0
#driver_PWM_GRAD: 0
#driver_PWM_OFS: 30
#driver_PWM_REG: 4
#driver_PWM_LIM: 12
#driver_SGT: 0
#driver_SEMIN: 0
#driver_SEUP: 0
#driver_SEMAX: 0
#driver_SEDN: 0
#driver_SEIMIN: 0
#driver_SFILT: 0
#   Set the given register during the configuration of the TMC5160
#   chip. This may be used to set custom motor parameters. The
#   defaults for each parameter are next to the parameter name in the
#   above list.
#diag1_pin:
#   The micro-controller pin attached to the DIAG1 line of the TMC5160
#   chip. Setting this creates a "tmc5160_stepper_x:virtual_endstop"
#   virtual pin which may be used as the stepper's endstop_pin. Doing
#   this enables "sensorless homing". (Be sure to also set driver_SGT
#   to an appropriate sensitivity value.) The default is to not enable
#   sensorless homing. See docs/Sensorless_Homing.md for details on how
#   to configure this.

# Homing override. One may use this mechanism to run a series of
# g-code commands in place of a G28 found in the normal g-code input.
# This may be useful on printers that require a specific procedure to
# home the machine.
#[homing_override]
#gcode:
#   A list of G-Code commands to execute in place of G28 commands
#   found in the normal g-code input. See docs/Command_Templates.md
#   for G-Code format. If a G28 is contained in this list of commands
#   then it will invoke the normal homing procedure for the printer.
#   The commands listed here must home all axes. This parameter must
#   be provided.
#axes: xyz
#   The axes to override. For example, if this is set to "z" then the
#   override script will only be run when the z axis is homed (eg, via
#   a "G28" or "G28 Z0" command). Note, the override script should
#   still home all axes. The default is "xyz" which causes the
#   override script to be run in place of all G28 commands.
#set_position_x:
#set_position_y:
#set_position_z:
#   If specified, the printer will assume the axis is at the specified
#   position prior to running the above g-code commands. Setting this
#   disables homing checks for that axis. This may be useful if the
#   head must move prior to invoking the normal G28 mechanism for an
#   axis. The default is to not force a position for an axis.


# Support manually moving stepper motors for diagnostic purposes.
# Note, using this feature may place the printer in an invalid state -
# see docs/G-Codes.md for important details.
#[force_move]
#enable_force_move: False
#   Set to true to enable FORCE_MOVE and SET_KINEMATIC_POSITION
#   extended G-Code commands. The default is false.


# A virtual sdcard may be useful if the host machine is not fast
# enough to run OctoPrint well. It allows the Klipper host software to
# directly print gcode files stored in a directory on the host using
# standard sdcard G-Code commands (eg, M24).
#[virtual_sdcard]
#path: ~/.octoprint/uploads/
#   The path of the local directory on the host machine to look for
#   g-code files. This is a read-only directory (sdcard file writes
#   are not supported). One may point this to OctoPrint's upload
#   directory (generally ~/.octoprint/uploads/ ). This parameter must
#   be provided.


# Support for a display attached to the micro-controller.
#[display]
#lcd_type:
#   The type of LCD chip in use. This may be "hd44780" (which is used
#   in "RepRapDiscount 2004 Smart Controller" type displays), "st7920"
#   (which is used in "RepRapDiscount 12864 Full Graphic Smart
#   Controller" type displays), "uc1701" (which is used in "MKS Mini
#   12864" type displays), or "ssd1306". This parameter must be
#   provided.
#rs_pin:
#e_pin:
#d4_pin:
#d5_pin:
#d6_pin:
#d7_pin:
#   The pins connected to an hd44780 type lcd. These parameters must
#   be provided when using an hd44780 display.
#cs_pin:
#sclk_pin:
#sid_pin:
#   The pins connected to an st7920 type lcd. These parameters must be
#   provided when using an st7920 display.
#cs_pin:
#a0_pin:
#   The pins connected to an uc1701 type lcd. These parameters must be
#   provided when using an uc1701 display.
#rs_pin:
#cs_pin:
#a0_pin:
#   The pins connected to an st7567 type lcd. These parameters must be
#   provided when using an st7567 display.
#contrast:
#   The contrast to set when using a uc1701/st7567 type displays.  The value
#   may range from 0 to 63. Default is 40 for uc1701 and 60 for st7567.
#cs_pin:
#dc_pin:
#spi_bus:
#spi_speed:
#spi_software_sclk_pin:
#spi_software_mosi_pin:
#spi_software_miso_pin:
#   The pins connected to an ssd1306 type lcd when in "4-wire" spi
#   mode. The parameters that start with "spi_" are optional and they
#   control the spi settings used to communicate with the chip. The
#   default is to use i2c mode for ssd1306 displays.
#menu_root:
#   Entry point for menu, root menu container name. If this parameter
#   is not provided then default menu root is used. When provided
#   menu entry is 'deck' type then it'll be initiated immediately at startup.
#   Description of menu items is located in example-menu.cfg file.
#menu_timeout:
#   Timeout for menu. Being inactive this amount of seconds will trigger
#   menu exit or return to root menu when having autorun enabled.
#   The default is 0 seconds (disabled)
#encoder_pins:
#   The pins connected to encoder. 2 pins must be provided when
#   using encoder. This parameter must be provided when using menu.
#click_pin:
#   The pin connected to 'enter' button or encoder 'click'. This parameter
#   must be provided when using menu. The presence of an 'analog_range_click_pin'
#   config parameter turns this parameter from digital to analog.
#back_pin:
#   The pin connected to 'back' button. This parameter is optional, menu
#   can be used without it. The presence of an 'analog_range_back_pin'
#   config parameter turns this parameter from digital to analog.
#up_pin:
#   The pin connected to 'up' button. This parameter must be provided
#   when using menu without encoder. The presence of an 'analog_range_up_pin'
#   config parameter turns this parameter from digital to analog.
#down_pin:
#   The pin connected to 'down' button. This parameter must be provided
#   when using menu without encoder. The presence of an 'analog_range_down_pin'
#   config parameter turns this parameter from digital to analog.
#kill_pin:
#   The pin connected to 'kill' button. This button will call emergency stop.
#   The presence of an 'analog_range_kill_pin' config parameter turns this
#   parameter from digital to analog.
#analog_pullup_resistor: 4700
#   The resistance (in ohms) of the pullup attached to the analog button.
#   The default is 4700 ohms.
#analog_pin_debug:
#   When enabled it will output analog (ADC) button readings to the log.
#   It's useful for finding analog button resistance range values.
#   The default is False (disabled)
#analog_range_click_pin:
#   The resistance range for a 'enter' button. Range minimum and maximum
#   comma-separated values must be provided when using analog button.
#analog_range_back_pin:
#   The resistance range for a 'back' button. Range minimum and maximum
#   comma-separated values must be provided when using analog button.
#analog_range_up_pin:
#   The resistance range for a 'up' button. Range minimum and maximum
#   comma-separated values must be provided when using analog button.
#analog_range_down_pin:
#   The resistance range for a 'down' button. Range minimum and maximum
#   comma-separated values must be provided when using analog button.
#analog_range_kill_pin:
#   The resistance range for a 'kill' button. Range minimum and maximum
#   comma-separated values must be provided when using analog button.


# Custom thermistors (one may define any number of sections with a
# "thermistor" prefix). A custom thermistor may be used in the
# sensor_type field of a heater config section. (For example, if one
# defines a "[thermistor my_thermistor]" section then one may use a
# "sensor_type: my_thermistor" when defining a heater.) Be sure to
# place the thermistor section in the config file above its first use
# in a heater section.
#[thermistor my_thermistor]
#temperature1:
#resistance1:
#temperature2:
#resistance2:
#temperature3:
#resistance3:
#   Three resistance measurements (in Ohms) at the given temperatures
#   (in Celsius). The three measurements will be used to calculate the
#   Steinhart-Hart coefficients for the thermistor. These parameters
#   must be provided when using Steinhart-Hart to define the
#   thermistor.
#beta:
#   Alternatively, one may define temperature1, resistance1, and beta
#   to define the thermistor parameters. This parameter must be
#   provided when using "beta" to define the thermistor.


# Custom ADC temperature sensors (one may define any number of
# sections with an "adc_temperature" prefix). This allows one to
# define a custom temperature sensor that measures a voltage on an
# Analog to Digital Converter (ADC) pin and uses linear interpolation
# between a set of configured temperature/voltage (or
# temperature/resistance) measurements to determine the
# temperature. The resulting sensor can be used as a sensor_type in a
# heater section. (For example, if one defines a "[adc_temperature
# my_sensor]" section then one may use a "sensor_type: my_sensor" when
# defining a heater.) Be sure to place the sensor section in the
# config file above its first use in a heater section.
#[adc_temperature my_sensor]
#temperature1:
#voltage1:
#temperature2:
#voltage2:
#...
#   A set of temperatures (in Celsius) and voltages (in Volts) to use
#   as reference when converting a temperature. At least two
#   measurements must be provided.
#temperature1:
#resistance1:
#temperature2:
#resistance2:
#...
#   Alternatively one may specify a set of temperatures (in Celsius)
#   and resistance (in Ohms) to use as reference when converting a
#   temperature. At least two measurements must be provided.


# MAXxxxxx serial peripheral interface (SPI) temperature based
# sensors. The following parameters are available in heater sections
# that use one of these sensor types.
#[extruder]
# See the "extruder" section in example.cfg for a description of
# heater parameters. The parameters below describe sensor parameters.
#sensor_type:
#   One of "MAX6675", "MAX31855", "MAX31856", or "MAX31865".
#spi_speed: 4000000
#   The SPI speed (in hz) to use when communicating with the chip.
#   The default is 4000000.
#spi_bus:
#spi_software_sclk_pin:
#spi_software_mosi_pin:
#spi_software_miso_pin:
#   These optional parameters allow one to customize the SPI settings
#   used to communicate with the chip.
#sensor_pin:
#   The chip select line for the sensor chip. This parameter must be
#   provided.
#tc_type: K
#tc_use_50Hz_filter: False
#tc_averaging_count: 1
#   The above parameters control the sensor parameters of MAX31856
#   chips.  The defaults for each parameter are next to the parameter
#   name in the above list.
#rtd_nominal_r: 100
#rtd_reference_r: 430
#rtd_num_of_wires: 2
#rtd_use_50Hz_filter: False
#   The above parameters control the sensor parameters of MAX31865
#   chips.  The defaults for each parameter are next to the parameter
#   name in the above list.


# G-Code macros (one may define any number of sections with a
# "gcode_macro" prefix).
#[gcode_macro my_cmd]
#gcode:
#   A list of G-Code commands to execute in place of "my_cmd". See
#   docs/Command_Templates.md for G-Code format. This parameter must
#   be provided.
#default_parameter_<parameter>:
#   One may define any number of options with a "default_parameter_"
#   prefix. Use this to define default values for g-code parameters.
#   For example, if one were to define the macro MY_DELAY with gcode
#   "G4 P{DELAY}" along with "default_parameter_DELAY = 50" then the
#   command "MY_DELAY" would evaluate to "G4 P50". The default is to
#   require that all parameters used in the gcode script be present in
#   the command invoking the macro.
#variable_<name>:
#   One may specify any number of options with a "variable_" prefix.
#   The given variable name will be assigned the given value (parsed
#   as a Python literal) and will be available during macro expansion.
#   For example, a config with "variable_fan_speed = 75" might have
#   gcode commands containing "M106 S{ fan_speed * 255 }". Variables
#   can be changed at run-time using the SET_GCODE_VARIABLE command.


# Enable the "M118" and "RESPOND" extended commands.
# [respond]
# default_type: echo
#    Sets the default prefix of the "M118" and "RESPOND" output to one of
#    the following:
#        echo: "echo: " (This is the default)
#        command: "// "
#        error: "!! "
# default_prefix: echo:
#    Directly sets the default prefix. If present, this value will override
#    the "default_type".


# The heater_generic section is used to describe a custom/generic heater.
# These behave the same as typical heaters (extruders, heated beds) and
# can be configured as similarly.
# However, a gcode_id must be supplied which is used for temperature reporting.
# See notes on the SET_HEATER_TEMPERATURE command for setting the temperature.
#[heater_generic my_generic_heater]
#gcode_id: C
#    A mandatory parameter that is required for reporting the temperature
#    through the M105 command.
#heater_pin:
#max_power:
#sensor_type:
#sensor_pin:
#pullup_resistor:
#adc_voltage:
#smooth_time:
#control:
#pid_Kp:
#pid_Ki:
#pid_Kd:
#pid_integral_max:
#pwm_cycle_time:
#min_extrude_temp:
#min_temp:
#max_temp:
#   See the heater section in example.cfg for the definition of the
#   above parameters.


# Temperature sensors. One can define any number of temperature
# sensors. Their values are reported via the M105 command.
#[temperature_sensor my_sensor]
#sensor_type:
#sensor_pin:
#min_temp:
#max_temp:
#   See the heater section in example.cfg for the definition of the
#   above parameters.
#gcode_id:
#   See the heater_generic section above for the definition of this
#   parameter.


# Pause/Resume functionality with support of position capture and restore
#[pause_resume]
#recover_velocity: 50.
#  When capture/restore is enabled, the speed at which to return to
#  the captured position (in mm/s).  Default is 50.0 mm/s.
<<<<<<< HEAD
=======

# Execute gcode when a button is pressed or released (or when a pin changes
# state). You can check the state of the button my using
# QUERY_BUTTON button=my_gcode_button
# [gcode_button my_gcode_button]
# pin = ^PD10
# press_gcode:
#     respond type=echo msg="My button was pressed!"
# release_gcode:
#     respond type=echo msg="My button was released!"
>>>>>>> 150f70b2

# Filament Switch Sensor.  Support for filament insert and runout detection
# using a switch sensor, such as an endstop switch.
#[filament_switch_sensor my_sensor]
#pause_on_runout: True
#   When set to True, a PAUSE will execute immediately after a runout
#   is detected. Note that if pause_on_runout is False and the
#   runout_gcode is omitted then runout detection is disabled. Default
#   is True.
#runout_gcode:
#   A list of G-Code commands to execute after a filament runout is
#   detected. See docs/Command_Templates.md for G-Code format. If
#   pause_on_runout is set to True this G-Code will run after the
#   PAUSE is complete. The default is not to run any G-Code commands.
#insert_gcode:
#   A list of G-Code commands to execute after a filament insert is
#   detected. See docs/Command_Templates.md for G-Code format. The
#   default is not to run any G-Code commands, which disables insert
#   detection.
#event_delay: 3.0
#   The minimum amount of time in seconds to delay between events.
#   Events triggered during this time period will be silently
#   ignored. The default is 3 seconds.
#switch_pin:
#   The pin on which the switch is connected. This parameter must be
#   provided.


# TSLl401CL Based Filament Width Sensor
#[tsl1401cl_filament_width_sensor]
#pin: analog5
#default_nominal_filament_diameter: 1.75 # (mm)
#   Maximum allowed filament diameter difference as mm
#max_difference: 0.2
#   The distance from sensor to the melting chamber as mm
#measurement_delay: 100


# Firmware filament retraction. This enables G10 (retract) and G11
# (unretract) GCODE commands issued by many slicers. The parameters
# below provide startup defaults, although the values can be adjusted
# via the SET_RETRACTION command, allowing per-filament settings and
# runtime tuning.
#[firmware_retraction]
#retract_length: 0
#   The length of filament (in mm) to retract when G10 is activated, and to
#   unretract when G11 is activated (but see unretract_extra_length below).
#   The default is 0 mm.
#retract_speed: 20
#   The speed of retraction, in mm/s. The default is 20 mm/s.
#unretract_extra_length: 0
#   The length (in mm) of *additional* filament to add when unretracting.
#unretract_speed: 10
#   The speed of unretraction, in mm/s. The default is 10 mm/s.
#z_hop: 0
#   The amount of lift applied to the Z axis (in mm) on retract and
#   restored on unretract. The default is 0 mm.


# Include file support. One may include additional config file from
# the main printer config file. Wildcards may also be used (eg,
# "configs/*.cfg").
#[include my_other_config.cfg]


# Replicape support - see the generic-replicape.cfg file for further
# details.
#[replicape]

# Execute gcode when a button is pressed or released (or when a pin changes
# state). You can check the state of the button my using
# QUERY_BUTTON button=my_gcode_button
# [gcode_button my_gcode_button]
# pin = ^ar2
# press_gcode:
#     respond type=echo msg="My button was pressed!"
# release_gcode:
#     respond type=echo msg="My button was released!"


# Enabled the `PRINT_STATUS` command to show status object values that can
# be accessed in macros
# [print_status]<|MERGE_RESOLUTION|>--- conflicted
+++ resolved
@@ -1538,8 +1538,6 @@
 #recover_velocity: 50.
 #  When capture/restore is enabled, the speed at which to return to
 #  the captured position (in mm/s).  Default is 50.0 mm/s.
-<<<<<<< HEAD
-=======
 
 # Execute gcode when a button is pressed or released (or when a pin changes
 # state). You can check the state of the button my using
@@ -1550,7 +1548,6 @@
 #     respond type=echo msg="My button was pressed!"
 # release_gcode:
 #     respond type=echo msg="My button was released!"
->>>>>>> 150f70b2
 
 # Filament Switch Sensor.  Support for filament insert and runout detection
 # using a switch sensor, such as an endstop switch.
@@ -1618,19 +1615,4 @@
 
 # Replicape support - see the generic-replicape.cfg file for further
 # details.
-#[replicape]
-
-# Execute gcode when a button is pressed or released (or when a pin changes
-# state). You can check the state of the button my using
-# QUERY_BUTTON button=my_gcode_button
-# [gcode_button my_gcode_button]
-# pin = ^ar2
-# press_gcode:
-#     respond type=echo msg="My button was pressed!"
-# release_gcode:
-#     respond type=echo msg="My button was released!"
-
-
-# Enabled the `PRINT_STATUS` command to show status object values that can
-# be accessed in macros
-# [print_status]+#[replicape]